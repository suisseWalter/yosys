--- conflicted
+++ resolved
@@ -481,14 +481,6 @@
     print("    for (auto cell : module->cells())", file=f)
     print("      for (auto &conn : cell->connections())", file=f)
     print("        add_siguser(conn.second, cell);", file=f)
-<<<<<<< HEAD
-    print("    }", file=f)
-    print("    for (auto port : module->ports)", file=f)
-    print("      add_siguser(module->wire(port), nullptr);", file=f)
-    print("    ", file=f)
-
-=======
->>>>>>> 55bf8f69
     print("    for (auto cell : cells) {", file=f)
 
     for index in range(len(blocks)):
