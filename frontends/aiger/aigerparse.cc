--- conflicted
+++ resolved
@@ -35,13 +35,8 @@
 
 YOSYS_NAMESPACE_BEGIN
 
-<<<<<<< HEAD
 AigerReader::AigerReader(RTLIL::Design *design, std::istream &f, RTLIL::IdString module_name, RTLIL::IdString clk_name, std::string map_filename, bool wideports)
-    : design(design), f(f), clk_name(clk_name), map_filename(map_filename), wideports(wideports)
-=======
-AigerReader::AigerReader(RTLIL::Design *design, std::istream &f, RTLIL::IdString module_name, RTLIL::IdString clk_name)
-	: design(design), f(f), clk_name(clk_name)
->>>>>>> a91ea661
+	: design(design), f(f), clk_name(clk_name), map_filename(map_filename), wideports(wideports)
 {
 	module = new RTLIL::Module;
 	module->name = module_name;
@@ -51,186 +46,6 @@
 
 void AigerReader::parse_aiger()
 {
-<<<<<<< HEAD
-    std::string header;
-    f >> header;
-    if (header != "aag" && header != "aig")
-        log_error("Unsupported AIGER file!\n");
-
-    // Parse rest of header
-    if (!(f >> M >> I >> L >> O >> A))
-        log_error("Invalid AIGER header\n");
-
-    // Optional values
-    B = C = J = F = 0;
-    for (auto &i : std::array<std::reference_wrapper<unsigned>,4>{B, C, J, F}) {
-        if (f.peek() != ' ') break;
-        if (!(f >> i))
-            log_error("Invalid AIGER header\n");
-    }
-
-    std::string line;
-    std::getline(f, line); // Ignore up to start of next line, as standard
-                           // says anything that follows could be used for
-                           // optional sections
-
-    log_debug("M=%u I=%u L=%u O=%u A=%u B=%u C=%u J=%u F=%u\n", M, I, L, O, A, B, C, J, F);
-
-    line_count = 1;
-
-    if (header == "aag")
-        parse_aiger_ascii();
-    else if (header == "aig")
-        parse_aiger_binary();
-    else
-        log_abort();
-
-    // Parse footer (symbol table, comments, etc.)
-    unsigned l1;
-    std::string s;
-    for (int c = f.peek(); c != EOF; c = f.peek(), ++line_count) {
-        if (c == 'i' || c == 'l' || c == 'o') {
-            f.ignore(1);
-            if (!(f >> l1 >> s))
-                log_error("Line %u cannot be interpreted as a symbol entry!\n", line_count);
-
-            if ((c == 'i' && l1 > inputs.size()) || (c == 'l' && l1 > latches.size()) || (c == 'o' && l1 > outputs.size()))
-                log_error("Line %u has invalid symbol position!\n", line_count);
-
-            RTLIL::Wire* wire;
-            if (c == 'i') wire = inputs[l1];
-            else if (c == 'l') wire = latches[l1];
-            else if (c == 'o') wire = outputs[l1];
-            else log_abort();
-
-            module->rename(wire, stringf("\\%s", s.c_str()));
-        }
-        else if (c == 'b' || c == 'j' || c == 'f') {
-            // TODO
-        }
-        else if (c == 'c') {
-            f.ignore(1);
-            if (f.peek() == '\n')
-                break;
-            // Else constraint (TODO)
-        }
-        else
-            log_error("Line %u: cannot interpret first character '%c'!\n", line_count, c);
-        std::getline(f, line); // Ignore up to start of next line
-    }
-
-    dict<RTLIL::IdString, int> wideports_cache;
-
-    if (!map_filename.empty()) {
-        std::ifstream mf(map_filename);
-        std::string type, symbol;
-        int variable, index;
-        while (mf >> type >> variable >> index >> symbol) {
-            RTLIL::IdString escaped_symbol = RTLIL::escape_id(symbol);
-            if (type == "input") {
-                log_assert(static_cast<unsigned>(variable) < inputs.size());
-                RTLIL::Wire* wire = inputs[variable];
-                log_assert(wire);
-                log_assert(wire->port_input);
-
-                if (index == 0)
-                    module->rename(wire, RTLIL::escape_id(symbol));
-                else if (index > 0) {
-                    module->rename(wire, RTLIL::escape_id(stringf("%s[%d]", symbol.c_str(), index)));
-                    if (wideports)
-                        wideports_cache[escaped_symbol] = std::max(wideports_cache[escaped_symbol], index);
-                }
-            }
-            else if (type == "output") {
-                log_assert(static_cast<unsigned>(variable) < outputs.size());
-                RTLIL::Wire* wire = outputs[variable];
-                log_assert(wire);
-                // Ignore direct output -> input connections
-                if (!wire->port_output)
-                    continue;
-                log_assert(wire->port_output);
-
-                if (index == 0)
-                    module->rename(wire, RTLIL::escape_id(symbol));
-                else if (index > 0) {
-                    module->rename(wire, RTLIL::escape_id(stringf("%s[%d]", symbol.c_str(), index)));
-                    if (wideports)
-                        wideports_cache[escaped_symbol] = std::max(wideports_cache[escaped_symbol], index);
-                }
-            }
-            else
-                log_error("Symbol type '%s' not recognised.\n", type.c_str());
-        }
-    }
-
-    for (auto &wp : wideports_cache) {
-        auto name = wp.first;
-        int width = wp.second + 1;
-
-        RTLIL::Wire *wire = module->wire(name);
-        if (wire)
-            module->rename(wire, RTLIL::escape_id(stringf("%s[%d]", name.c_str(), 0)));
-
-        // Do not make ports with a mix of input/output into
-        // wide ports
-        bool port_input = false, port_output = false;
-        for (int i = 0; i < width; i++) {
-            RTLIL::IdString other_name = name.str() + stringf("[%d]", i);
-            RTLIL::Wire *other_wire = module->wire(other_name);
-            if (other_wire) {
-                port_input = port_input || other_wire->port_input;
-                port_output = port_output || other_wire->port_output;
-            }
-        }
-        if ((port_input && port_output) || (!port_input && !port_output))
-            continue;
-
-        wire = module->addWire(name, width);
-        wire->port_input = port_input;
-        wire->port_output = port_output;
-
-        for (int i = 0; i < width; i++) {
-            RTLIL::IdString other_name = name.str() + stringf("[%d]", i);
-            RTLIL::Wire *other_wire = module->wire(other_name);
-            if (other_wire) {
-                other_wire->port_input = false;
-                other_wire->port_output = false;
-                if (wire->port_input)
-                    module->connect(other_wire, SigSpec(wire, i));
-                else
-                    module->connect(SigSpec(wire, i), other_wire);
-            }
-        }
-    }
-
-    module->fixup_ports();
-    design->add(module);
-
-    Pass::call(design, "clean");
-
-    for (auto cell : module->cells().to_vector()) {
-        if (cell->type != "$lut") continue;
-        auto y_port = cell->getPort("\\Y").as_bit();
-        if (y_port.wire->width == 1)
-            module->rename(cell, stringf("%s$lut", y_port.wire->name.c_str()));
-        else
-            module->rename(cell, stringf("%s[%d]$lut", y_port.wire->name.c_str(), y_port.offset));
-    }
-}
-
-static uint32_t parse_xaiger_literal(std::istream &f)
-{
-    uint32_t l;
-    f.read(reinterpret_cast<char*>(&l), sizeof(l));
-    if (f.gcount() != sizeof(l))
-        log_error("Offset %ld: unable to read literal!\n", static_cast<int64_t>(f.tellg()));
-    // TODO: Don't assume we're on little endian
-#ifdef _WIN32
-    return _byteswap_ulong(l);
-#else
-    return __builtin_bswap32(l);
-#endif
-=======
 	std::string header;
 	f >> header;
 	if (header != "aag" && header != "aig")
@@ -260,6 +75,8 @@
 	log_debug("M=%u I=%u L=%u O=%u A=%u B=%u C=%u J=%u F=%u\n", M, I, L, O, A, B, C, J, F);
 
 	line_count = 1;
+	piNum = 0;
+	flopNum = 0;
 
 	if (header == "aag")
 		parse_aiger_ascii();
@@ -268,20 +85,9 @@
 	else
 		log_abort();
 
-	RTLIL::Wire* n0 = module->wire("\\n0");
+	RTLIL::Wire* n0 = module->wire("\\__0__");
 	if (n0)
 		module->connect(n0, RTLIL::S0);
-
-	for (unsigned i = 0; i < outputs.size(); ++i) {
-		RTLIL::Wire *wire = outputs[i];
-		if (wire->port_input) {
-			RTLIL::Wire *o_wire = module->addWire(wire->name.str() + "_o");
-			o_wire->port_output = true;
-			wire->port_output = false;
-			module->connect(o_wire, wire);
-			outputs[i] = o_wire;
-		}
-	}
 
 	// Parse footer (symbol table, comments, etc.)
 	unsigned l1;
@@ -318,48 +124,35 @@
 		std::getline(f, line); // Ignore up to start of next line
 	}
 
-	module->fixup_ports();
-	design->add(module);
->>>>>>> a91ea661
+	post_process();
+}
+
+static uint32_t parse_xaiger_literal(std::istream &f)
+{
+	uint32_t l;
+	f.read(reinterpret_cast<char*>(&l), sizeof(l));
+	if (f.gcount() != sizeof(l))
+		log_error("Offset %ld: unable to read literal!\n", static_cast<int64_t>(f.tellg()));
+	// TODO: Don't assume we're on little endian
+#ifdef _WIN32
+	return _byteswap_ulong(l);
+#else
+	return __builtin_bswap32(l);
+#endif
 }
 
 static RTLIL::Wire* createWireIfNotExists(RTLIL::Module *module, unsigned literal)
 {
-<<<<<<< HEAD
-    const unsigned variable = literal >> 1;
-    const bool invert = literal & 1;
-    RTLIL::IdString wire_name(stringf("\\__%d%s__", variable, invert ? "b" : "")); // FIXME: is "b" the right suffix?
-    RTLIL::Wire *wire = module->wire(wire_name);
-    if (wire) return wire;
-    log_debug("Creating %s\n", wire_name.c_str());
-    wire = module->addWire(wire_name);
-    wire->port_input = wire->port_output = false;
-    if (!invert) return wire;
-    RTLIL::IdString wire_inv_name(stringf("\\__%d__", variable));
-    RTLIL::Wire *wire_inv = module->wire(wire_inv_name);
-    if (wire_inv) {
-        if (module->cell(wire_inv_name)) return wire;
-    }
-    else {
-        log_debug("Creating %s\n", wire_inv_name.c_str());
-        wire_inv = module->addWire(wire_inv_name);
-        wire_inv->port_input = wire_inv->port_output = false;
-    }
-
-    log_debug("Creating %s = ~%s\n", wire_name.c_str(), wire_inv_name.c_str());
-    module->addNotGate(stringf("\\__%d__$not", variable), wire_inv, wire); // FIXME: is "$not" the right suffix?
-
-    return wire;
-=======
 	const unsigned variable = literal >> 1;
 	const bool invert = literal & 1;
-	RTLIL::IdString wire_name(stringf("\\n%d%s", variable, invert ? "_inv" : "")); // FIXME: is "_inv" the right suffix?
+	RTLIL::IdString wire_name(stringf("\\__%d%s__", variable, invert ? "b" : "")); // FIXME: is "b" the right suffix?
 	RTLIL::Wire *wire = module->wire(wire_name);
 	if (wire) return wire;
 	log_debug("Creating %s\n", wire_name.c_str());
 	wire = module->addWire(wire_name);
+	wire->port_input = wire->port_output = false;
 	if (!invert) return wire;
-	RTLIL::IdString wire_inv_name(stringf("\\n%d", variable));
+	RTLIL::IdString wire_inv_name(stringf("\\__%d__", variable));
 	RTLIL::Wire *wire_inv = module->wire(wire_inv_name);
 	if (wire_inv) {
 		if (module->cell(wire_inv_name)) return wire;
@@ -367,495 +160,161 @@
 	else {
 		log_debug("Creating %s\n", wire_inv_name.c_str());
 		wire_inv = module->addWire(wire_inv_name);
+		wire_inv->port_input = wire_inv->port_output = false;
 	}
 
 	log_debug("Creating %s = ~%s\n", wire_name.c_str(), wire_inv_name.c_str());
-	module->addNotGate(stringf("\\n%d_not", variable), wire_inv, wire); // FIXME: is "_not" the right suffix?
+	module->addNotGate(stringf("\\__%d__$not", variable), wire_inv, wire); // FIXME: is "$not" the right suffix?
 
 	return wire;
->>>>>>> a91ea661
-}
-
-static std::pair<RTLIL::IdString, int> wideports_split(std::string name)
-{
-	int pos = -1;
-
-	if (name.empty() || name.back() != ']')
-		goto failed;
-
-	for (int i = 0; i+1 < GetSize(name); i++) {
-		if (name[i] == '[')
-			pos = i;
-		else if (name[i] < '0' || name[i] > '9')
-			pos = -1;
-		else if (i == pos+1 && name[i] == '0' && name[i+1] != ']')
-			pos = -1;
-	}
-
-	if (pos >= 0)
-		return std::pair<RTLIL::IdString, int>(RTLIL::escape_id(name.substr(0, pos)), atoi(name.c_str() + pos+1));
-
-failed:
-	return std::pair<RTLIL::IdString, int>(name, 0);
 }
 
 void AigerReader::parse_xaiger()
 {
-    std::string header;
-    f >> header;
-    if (header != "aag" && header != "aig")
-        log_error("Unsupported AIGER file!\n");
-
-    // Parse rest of header
-    if (!(f >> M >> I >> L >> O >> A))
-        log_error("Invalid AIGER header\n");
-
-    // Optional values
-    B = C = J = F = 0;
-
-    std::string line;
-    std::getline(f, line); // Ignore up to start of next line, as standard
-                           // says anything that follows could be used for
-                           // optional sections
-
-    log_debug("M=%u I=%u L=%u O=%u A=%u\n", M, I, L, O, A);
-
-    line_count = 1;
-
-    if (header == "aag")
-        parse_aiger_ascii();
-    else if (header == "aig")
-        parse_aiger_binary();
-    else
-        log_abort();
-
-    // Parse footer (symbol table, comments, etc.)
-    unsigned l1;
-    std::string s;
-    bool comment_seen = false;
-    std::vector<std::pair<RTLIL::Wire*,RTLIL::IdString>> deferred_renames;
-    std::vector<std::pair<RTLIL::Wire*,RTLIL::IdString>> deferred_inouts;
-    deferred_renames.reserve(inputs.size() + latches.size() + outputs.size());
-    for (int c = f.peek(); c != EOF; c = f.peek()) {
-        if (comment_seen || c == 'c') {
-            if (!comment_seen) {
-                f.ignore(1);
-                c = f.peek();
-                comment_seen = true;
-            }
-            if (c == '\n')
-                break;
-            f.ignore(1);
-            // XAIGER extensions
-            if (c == 'm') {
-                uint32_t dataSize = parse_xaiger_literal(f);
-                uint32_t lutNum = parse_xaiger_literal(f);
-                uint32_t lutSize = parse_xaiger_literal(f);
-                log_debug("m: dataSize=%u lutNum=%u lutSize=%u\n", dataSize, lutNum, lutSize);
-                ConstEval ce(module);
-                for (unsigned i = 0; i < lutNum; ++i) {
-                    uint32_t rootNodeID = parse_xaiger_literal(f);
-                    uint32_t cutLeavesM = parse_xaiger_literal(f);
-                    log_debug("rootNodeID=%d cutLeavesM=%d\n", rootNodeID, cutLeavesM);
-                    RTLIL::Wire *output_sig = module->wire(stringf("\\__%d__", rootNodeID));
-                    uint32_t nodeID;
-                    RTLIL::SigSpec input_sig;
-                    for (unsigned j = 0; j < cutLeavesM; ++j) {
-                        nodeID = parse_xaiger_literal(f);
-                        log_debug("\t%u\n", nodeID);
-                        RTLIL::Wire *wire = module->wire(stringf("\\__%d__", nodeID));
-                        log_assert(wire);
-                        input_sig.append(wire);
-                    }
-                    RTLIL::Const lut_mask(RTLIL::State::Sx, 1 << input_sig.size());
-                    for (int j = 0; j < (1 << cutLeavesM); ++j) {
-                        ce.push();
-                        ce.set(input_sig, RTLIL::Const{j, static_cast<int>(cutLeavesM)});
-                        RTLIL::SigSpec o(output_sig);
-                        ce.eval(o);
-                        lut_mask[j] = o.as_const()[0];
-                        ce.pop();
-                    }
-                    RTLIL::Cell *output_cell = module->cell(stringf("\\__%d__$and", rootNodeID));
-                    log_assert(output_cell);
-                    module->remove(output_cell);
-                    module->addLut(stringf("\\__%d__$lut", rootNodeID), input_sig, output_sig, std::move(lut_mask));
-                }
-            }
-            else if (c == 'r') {
-                /*uint32_t dataSize =*/ parse_xaiger_literal(f);
-                uint32_t flopNum = parse_xaiger_literal(f);
-                f.ignore(flopNum * sizeof(uint32_t));
-                log_assert(inputs.size() >= flopNum);
-                for (auto it = inputs.end() - flopNum; it != inputs.end(); ++it) {
-                    log_assert((*it)->port_input);
-                    (*it)->port_input = false;
-                }
-                inputs.erase(inputs.end() - flopNum, inputs.end());
-                log_assert(outputs.size() >= flopNum);
-                for (auto it = outputs.end() - flopNum; it != outputs.end(); ++it) {
-                    log_assert((*it)->port_output);
-                    (*it)->port_output = false;
-                }
-                outputs.erase(outputs.end() - flopNum, outputs.end());
-                module->fixup_ports();
-            }
-            else if (c == 'n') {
-               parse_xaiger_literal(f);
-               f >> s;
-               log_debug("n: '%s'\n", s.c_str());
-            }
-            else if (c == 'a' || c == 'i' || c == 'o' || c == 'h') {
-                uint32_t dataSize = parse_xaiger_literal(f);
-                f.ignore(dataSize);
-            }
-            else {
-                break;
-            }
-        }
-        else if (c == 'i' || c == 'l' || c == 'o') {
-            f.ignore(1);
-            if (!(f >> l1 >> s))
-                log_error("Line %u cannot be interpreted as a symbol entry!\n", line_count);
-
-            if ((c == 'i' && l1 > inputs.size()) || (c == 'l' && l1 > latches.size()) || (c == 'o' && l1 > outputs.size()))
-                log_error("Line %u has invalid symbol position!\n", line_count);
-
-            RTLIL::Wire* wire;
-            if (c == 'i') wire = inputs[l1];
-            else if (c == 'l') wire = latches[l1];
-            else if (c == 'o') wire = outputs[l1];
-            else log_abort();
-
-            RTLIL::IdString escaped_s = RTLIL::escape_id(s);
-
-            if (escaped_s.ends_with("$inout.out")) {
-                deferred_inouts.emplace_back(wire, escaped_s.substr(0, escaped_s.size()-10));
-                goto next_line;
-            }
-            else if (wideports && (wire->port_input || wire->port_output)) {
-                RTLIL::IdString wide_symbol;
-                int index;
-                std::tie(wide_symbol,index) = wideports_split(escaped_s.str());
-                if (wide_symbol.ends_with("$inout.out")) {
-                    deferred_inouts.emplace_back(wire, stringf("%s[%d]", wide_symbol.substr(0, wide_symbol.size()-10).c_str(), index));
-                    goto next_line;
-                }
-            }
-            deferred_renames.emplace_back(wire, escaped_s);
-
-next_line:
-            std::getline(f, line); // Ignore up to start of next line
-            ++line_count;
-        }
-        else
-            log_error("Line %u: cannot interpret first character '%c'!\n", line_count, c);
-    }
-
-    dict<RTLIL::IdString, int> wideports_cache;
-    for (const auto &i : deferred_renames) {
-        RTLIL::Wire *wire = i.first;
-
-        module->rename(wire, i.second);
-
-        if (wideports && (wire->port_input || wire->port_output)) {
-            RTLIL::IdString escaped_symbol;
-            int index;
-            std::tie(escaped_symbol,index) = wideports_split(wire->name.str());
-            if (index > 0)
-                wideports_cache[escaped_symbol] = std::max(wideports_cache[escaped_symbol], index);
-        }
-    }
-
-    for (const auto &i : deferred_inouts) {
-        RTLIL::Wire *out_wire = i.first;
-        log_assert(out_wire->port_output);
-        out_wire->port_output = false;
-        RTLIL::Wire *wire = module->wire(i.second);
-        log_assert(wire);
-        log_assert(wire->port_input && !wire->port_output);
-        wire->port_output = true;
-        module->connect(wire, out_wire);
-    }
-
-    if (!map_filename.empty()) {
-        std::ifstream mf(map_filename);
-        std::string type, symbol;
-        int variable, index;
-        while (mf >> type >> variable >> index >> symbol) {
-            RTLIL::IdString escaped_s = RTLIL::escape_id(symbol);
-            if (type == "input") {
-                log_assert(static_cast<unsigned>(variable) < inputs.size());
-                RTLIL::Wire* wire = inputs[variable];
-                log_assert(wire);
-                log_assert(wire->port_input);
-
-                if (index == 0) {
-                    // Cope with the fact that a CI might be identical
-                    // to a PI (necessary due to ABC); in those cases
-                    // simply connect the latter to the former
-                    RTLIL::Wire* existing = module->wire(escaped_s);
-                    if (!existing)
-                        module->rename(wire, escaped_s);
-                    else {
-                        wire->port_input = false;
-                        module->connect(wire, existing);
-                    }
-                }
-                else if (index > 0) {
-                    std::string indexed_name = stringf("%s[%d]", escaped_s.c_str(), index);
-                    RTLIL::Wire* existing = module->wire(indexed_name);
-                    if (!existing) {
-                        module->rename(wire, indexed_name);
-                        if (wideports)
-                            wideports_cache[escaped_s] = std::max(wideports_cache[escaped_s], index);
-                    }
-                    else {
-                        module->connect(wire, existing);
-                        wire->port_input = false;
-                    }
-                }
-            }
-            else if (type == "output") {
-                log_assert(static_cast<unsigned>(variable) < outputs.size());
-                RTLIL::Wire* wire = outputs[variable];
-                log_assert(wire);
-                log_assert(wire->port_output);
-                if (escaped_s.in("\\__dummy_o__", "\\__const0__", "\\__const1__")) {
-                    wire->port_output = false;
-                    continue;
-                }
-
-                if (index == 0) {
-                    // Cope with the fact that a CO might be identical
-                    // to a PO (necessary due to ABC); in those cases
-                    // simply connect the latter to the former
-                    RTLIL::Wire* existing = module->wire(escaped_s);
-                    if (!existing) {
-                        if (escaped_s.ends_with("$inout.out")) {
-                            wire->port_output = false;
-                            RTLIL::Wire *in_wire = module->wire(escaped_s.substr(0, escaped_s.size()-10));
-                            log_assert(in_wire);
-                            log_assert(in_wire->port_input && !in_wire->port_output);
-                            in_wire->port_output = true;
-                            module->connect(in_wire, wire);
-                        }
-                        else
-                            module->rename(wire, escaped_s);
-                    }
-                    else {
-                        wire->port_output = false;
-                        module->connect(wire, existing);
-                    }
-                }
-                else if (index > 0) {
-                    std::string indexed_name = stringf("%s[%d]", escaped_s.c_str(), index);
-                    RTLIL::Wire* existing = module->wire(indexed_name);
-                    if (!existing) {
-                        if (escaped_s.ends_with("$inout.out")) {
-                            wire->port_output = false;
-                            RTLIL::Wire *in_wire = module->wire(stringf("%s[%d]", escaped_s.substr(0, escaped_s.size()-10).c_str(), index));
-                            log_assert(in_wire);
-                            log_assert(in_wire->port_input && !in_wire->port_output);
-                            in_wire->port_output = true;
-                            module->connect(in_wire, wire);
-                        }
-                        else {
-                            module->rename(wire, indexed_name);
-                            if (wideports)
-                                wideports_cache[escaped_s] = std::max(wideports_cache[escaped_s], index);
-                        }
-                    }
-                    else {
-                        module->connect(wire, existing);
-                        wire->port_output = false;
-                    }
-                }
-            }
-            else
-                log_error("Symbol type '%s' not recognised.\n", type.c_str());
-        }
-    }
-
-    for (auto &wp : wideports_cache) {
-        auto name = wp.first;
-        int width = wp.second + 1;
-
-        RTLIL::Wire *wire = module->wire(name);
-        if (wire)
-            module->rename(wire, RTLIL::escape_id(stringf("%s[%d]", name.c_str(), 0)));
-
-        // Do not make ports with a mix of input/output into
-        // wide ports
-        bool port_input = false, port_output = false;
-        for (int i = 0; i < width; i++) {
-            RTLIL::IdString other_name = name.str() + stringf("[%d]", i);
-            RTLIL::Wire *other_wire = module->wire(other_name);
-            if (other_wire) {
-                port_input = port_input || other_wire->port_input;
-                port_output = port_output || other_wire->port_output;
-            }
-        }
-        if ((port_input && port_output) || (!port_input && !port_output))
-            continue;
-
-        wire = module->addWire(name, width);
-        wire->port_input = port_input;
-        wire->port_output = port_output;
-
-        for (int i = 0; i < width; i++) {
-            RTLIL::IdString other_name = name.str() + stringf("[%d]", i);
-            RTLIL::Wire *other_wire = module->wire(other_name);
-            if (other_wire) {
-                other_wire->port_input = false;
-                other_wire->port_output = false;
-                if (wire->port_input)
-                    module->connect(other_wire, SigSpec(wire, i));
-                else
-                    module->connect(SigSpec(wire, i), other_wire);
-            }
-        }
-    }
-
-    module->fixup_ports();
-    design->add(module);
-
-    for (auto cell : module->cells().to_vector()) {
-        if (cell->type != "$lut") continue;
-        auto y_port = cell->getPort("\\Y").as_bit();
-        if (y_port.wire->width == 1)
-            module->rename(cell, stringf("%s$lut", y_port.wire->name.c_str()));
-        else
-            module->rename(cell, stringf("%s[%d]$lut", y_port.wire->name.c_str(), y_port.offset));
-    }
+	std::string header;
+	f >> header;
+	if (header != "aag" && header != "aig")
+		log_error("Unsupported AIGER file!\n");
+
+	// Parse rest of header
+	if (!(f >> M >> I >> L >> O >> A))
+		log_error("Invalid AIGER header\n");
+
+	// Optional values
+	B = C = J = F = 0;
+
+	std::string line;
+	std::getline(f, line); // Ignore up to start of next line, as standard
+	// says anything that follows could be used for
+	// optional sections
+
+	log_debug("M=%u I=%u L=%u O=%u A=%u\n", M, I, L, O, A);
+
+	line_count = 1;
+	piNum = 0;
+	flopNum = 0;
+
+	if (header == "aag")
+		parse_aiger_ascii();
+	else if (header == "aig")
+		parse_aiger_binary();
+	else
+		log_abort();
+
+	RTLIL::Wire* n0 = module->wire("\\__0__");
+	if (n0)
+		module->connect(n0, RTLIL::S0);
+
+	dict<int,IdString> box_lookup;
+	for (auto m : design->modules()) {
+		auto it = m->attributes.find("\\abc_box_id");
+		if (it == m->attributes.end())
+			continue;
+		if (m->name[0] == '$') continue;
+		auto r = box_lookup.insert(std::make_pair(it->second.as_int(), m->name));
+		log_assert(r.second);
+	}
+
+	// Parse footer (symbol table, comments, etc.)
+	std::string s;
+	bool comment_seen = false;
+	for (int c = f.peek(); c != EOF; c = f.peek()) {
+		if (comment_seen || c == 'c') {
+			if (!comment_seen) {
+				f.ignore(1);
+				c = f.peek();
+				comment_seen = true;
+			}
+			if (c == '\n')
+				break;
+			f.ignore(1);
+			// XAIGER extensions
+			if (c == 'm') {
+				uint32_t dataSize = parse_xaiger_literal(f);
+				uint32_t lutNum = parse_xaiger_literal(f);
+				uint32_t lutSize = parse_xaiger_literal(f);
+				log_debug("m: dataSize=%u lutNum=%u lutSize=%u\n", dataSize, lutNum, lutSize);
+				ConstEval ce(module);
+				for (unsigned i = 0; i < lutNum; ++i) {
+					uint32_t rootNodeID = parse_xaiger_literal(f);
+					uint32_t cutLeavesM = parse_xaiger_literal(f);
+					log_debug("rootNodeID=%d cutLeavesM=%d\n", rootNodeID, cutLeavesM);
+					RTLIL::Wire *output_sig = module->wire(stringf("\\__%d__", rootNodeID));
+					uint32_t nodeID;
+					RTLIL::SigSpec input_sig;
+					for (unsigned j = 0; j < cutLeavesM; ++j) {
+						nodeID = parse_xaiger_literal(f);
+						log_debug("\t%u\n", nodeID);
+						RTLIL::Wire *wire = module->wire(stringf("\\__%d__", nodeID));
+						log_assert(wire);
+						input_sig.append(wire);
+					}
+					RTLIL::Const lut_mask(RTLIL::State::Sx, 1 << input_sig.size());
+					for (int j = 0; j < (1 << cutLeavesM); ++j) {
+						ce.push();
+						ce.set(input_sig, RTLIL::Const{j, static_cast<int>(cutLeavesM)});
+						RTLIL::SigSpec o(output_sig);
+						ce.eval(o);
+						lut_mask[j] = o.as_const()[0];
+						ce.pop();
+					}
+					RTLIL::Cell *output_cell = module->cell(stringf("\\__%d__$and", rootNodeID));
+					log_assert(output_cell);
+					module->remove(output_cell);
+					module->addLut(stringf("\\__%d__$lut", rootNodeID), input_sig, output_sig, std::move(lut_mask));
+				}
+			}
+			else if (c == 'r') {
+				uint32_t dataSize = parse_xaiger_literal(f);
+				flopNum = parse_xaiger_literal(f);
+				log_assert(dataSize == (flopNum+1) * sizeof(uint32_t));
+				f.ignore(flopNum * sizeof(uint32_t));
+			}
+			else if (c == 'n') {
+				parse_xaiger_literal(f);
+				f >> s;
+				log_debug("n: '%s'\n", s.c_str());
+			}
+			else if (c == 'h') {
+				f.ignore(sizeof(uint32_t));
+				uint32_t version = parse_xaiger_literal(f);
+				log_assert(version == 1);
+				uint32_t ciNum = parse_xaiger_literal(f);
+				log_debug("ciNum = %u\n", ciNum);
+				uint32_t coNum = parse_xaiger_literal(f);
+				log_debug("coNum = %u\n", coNum);
+				piNum = parse_xaiger_literal(f);
+				log_debug("piNum = %u\n", piNum);
+				uint32_t poNum = parse_xaiger_literal(f);
+				log_debug("poNum = %u\n", poNum);
+				uint32_t boxNum = parse_xaiger_literal(f);
+				log_debug("boxNum = %u\n", poNum);
+				for (unsigned i = 0; i < boxNum; i++) {
+					f.ignore(2*sizeof(uint32_t));
+					uint32_t boxUniqueId = parse_xaiger_literal(f);
+					log_assert(boxUniqueId > 0);
+					uint32_t oldBoxNum = parse_xaiger_literal(f);
+					RTLIL::Cell* cell = module->addCell(stringf("$__box%u__", oldBoxNum), box_lookup.at(boxUniqueId));
+					boxes.emplace_back(cell);
+				}
+			}
+			else if (c == 'a' || c == 'i' || c == 'o') {
+				uint32_t dataSize = parse_xaiger_literal(f);
+				f.ignore(dataSize);
+			}
+			else {
+				break;
+			}
+		}
+		else
+			log_error("Line %u: cannot interpret first character '%c'!\n", line_count, c);
+	}
+
+	post_process();
 }
 
 void AigerReader::parse_aiger_ascii()
 {
-<<<<<<< HEAD
-    std::string line;
-    std::stringstream ss;
-
-    unsigned l1, l2, l3;
-
-    // Parse inputs
-    for (unsigned i = 0; i < I; ++i, ++line_count) {
-        if (!(f >> l1))
-            log_error("Line %u cannot be interpreted as an input!\n", line_count);
-        log_debug("%d is an input\n", l1);
-        log_assert(!(l1 & 1)); // Inputs can't be inverted
-        RTLIL::Wire *wire = createWireIfNotExists(module, l1);
-        wire->port_input = true;
-        inputs.push_back(wire);
-    }
-
-    // Parse latches
-    RTLIL::Wire *clk_wire = nullptr;
-    if (L > 0) {
-        log_assert(clk_name != "");
-        clk_wire = module->wire(clk_name);
-        log_assert(!clk_wire);
-        log_debug("Creating %s\n", clk_name.c_str());
-        clk_wire = module->addWire(clk_name);
-        clk_wire->port_input = true;
-        clk_wire->port_output = false;
-    }
-    for (unsigned i = 0; i < L; ++i, ++line_count) {
-        if (!(f >> l1 >> l2))
-            log_error("Line %u cannot be interpreted as a latch!\n", line_count);
-        log_debug("%d %d is a latch\n", l1, l2);
-        log_assert(!(l1 & 1)); // TODO: Latch outputs can't be inverted?
-        RTLIL::Wire *q_wire = createWireIfNotExists(module, l1);
-        RTLIL::Wire *d_wire = createWireIfNotExists(module, l2);
-
-        module->addDffGate(NEW_ID, clk_wire, d_wire, q_wire);
-
-        // Reset logic is optional in AIGER 1.9
-        if (f.peek() == ' ') {
-            if (!(f >> l3))
-                log_error("Line %u cannot be interpreted as a latch!\n", line_count);
-
-            if (l3 == 0 || l3 == 1)
-                q_wire->attributes["\\init"] = RTLIL::Const(l3);
-            else if (l3 == l1) {
-                //q_wire->attributes["\\init"] = RTLIL::Const(RTLIL::State::Sx);
-            }
-            else
-                log_error("Line %u has invalid reset literal for latch!\n", line_count);
-        }
-        else {
-            // AIGER latches are assumed to be initialized to zero
-            q_wire->attributes["\\init"] = RTLIL::Const(0);
-        }
-        latches.push_back(q_wire);
-    }
-
-    // Parse outputs
-    for (unsigned i = 0; i < O; ++i, ++line_count) {
-        if (!(f >> l1))
-            log_error("Line %u cannot be interpreted as an output!\n", line_count);
-
-        RTLIL::Wire *wire;
-        if (l1 == 0 || l1 == 1) {
-            wire = module->addWire(NEW_ID);
-            if (l1 == 0)
-                module->connect(wire, RTLIL::State::S0);
-            else if (l1 == 1)
-                module->connect(wire, RTLIL::State::S1);
-            else
-                log_abort();
-        }
-        else {
-            log_debug("%d is an output\n", l1);
-            const unsigned variable = l1 >> 1;
-            const bool invert = l1 & 1;
-            RTLIL::IdString wire_name(stringf("\\__%d%s__", variable, invert ? "b" : "")); // FIXME: is "b" the right suffix?
-            wire = module->wire(wire_name);
-            if (!wire)
-                wire = createWireIfNotExists(module, l1);
-            else {
-                if (wire->port_input || wire->port_output) {
-                    RTLIL::Wire *new_wire = module->addWire(NEW_ID);
-                    module->connect(new_wire, wire);
-                    wire = new_wire;
-                }
-            }
-        }
-        wire->port_output = true;
-        outputs.push_back(wire);
-    }
-    std::getline(f, line); // Ignore up to start of next line
-
-    // TODO: Parse bad state properties
-    for (unsigned i = 0; i < B; ++i, ++line_count)
-        std::getline(f, line); // Ignore up to start of next line
-
-    // TODO: Parse invariant constraints
-    for (unsigned i = 0; i < C; ++i, ++line_count)
-        std::getline(f, line); // Ignore up to start of next line
-
-    // TODO: Parse justice properties
-    for (unsigned i = 0; i < J; ++i, ++line_count)
-        std::getline(f, line); // Ignore up to start of next line
-
-    // TODO: Parse fairness constraints
-    for (unsigned i = 0; i < F; ++i, ++line_count)
-        std::getline(f, line); // Ignore up to start of next line
-
-    // Parse AND
-    for (unsigned i = 0; i < A; ++i) {
-        if (!(f >> l1 >> l2 >> l3))
-            log_error("Line %u cannot be interpreted as an AND!\n", line_count);
-
-        log_debug("%d %d %d is an AND\n", l1, l2, l3);
-        log_assert(!(l1 & 1));
-        RTLIL::Wire *o_wire = createWireIfNotExists(module, l1);
-        RTLIL::Wire *i1_wire = createWireIfNotExists(module, l2);
-        RTLIL::Wire *i2_wire = createWireIfNotExists(module, l3);
-        module->addAndGate(o_wire->name.str() + "$and", i1_wire, i2_wire, o_wire);
-    }
-    std::getline(f, line); // Ignore up to start of next line
-=======
 	std::string line;
 	std::stringstream ss;
 
@@ -866,7 +325,7 @@
 		if (!(f >> l1))
 			log_error("Line %u cannot be interpreted as an input!\n", line_count);
 		log_debug("%d is an input\n", l1);
-		log_assert(!(l1 & 1)); // TODO: Inputs can't be inverted?
+		log_assert(!(l1 & 1)); // Inputs can't be inverted
 		RTLIL::Wire *wire = createWireIfNotExists(module, l1);
 		wire->port_input = true;
 		inputs.push_back(wire);
@@ -875,11 +334,13 @@
 	// Parse latches
 	RTLIL::Wire *clk_wire = nullptr;
 	if (L > 0) {
+		log_assert(clk_name != "");
 		clk_wire = module->wire(clk_name);
 		log_assert(!clk_wire);
 		log_debug("Creating %s\n", clk_name.c_str());
 		clk_wire = module->addWire(clk_name);
 		clk_wire->port_input = true;
+		clk_wire->port_output = false;
 	}
 	for (unsigned i = 0; i < L; ++i, ++line_count) {
 		if (!(f >> l1 >> l2))
@@ -901,7 +362,7 @@
 			else if (l3 == 1)
 				q_wire->attributes["\\init"] = RTLIL::S1;
 			else if (l3 == l1) {
-				//q_wire->attributes["\\init"] = RTLIL::Const(RTLIL::State::Sx);
+				//q_wire->attributes["\\init"] = RTLIL::Sx;
 			}
 			else
 				log_error("Line %u has invalid reset literal for latch!\n", line_count);
@@ -919,7 +380,17 @@
 			log_error("Line %u cannot be interpreted as an output!\n", line_count);
 
 		log_debug("%d is an output\n", l1);
-		RTLIL::Wire *wire = createWireIfNotExists(module, l1);
+		const unsigned variable = l1 >> 1;
+		const bool invert = l1 & 1;
+		RTLIL::IdString wire_name(stringf("\\__%d%s__", variable, invert ? "b" : "")); // FIXME: is "b" the right suffix?
+		RTLIL::Wire *wire = module->wire(wire_name);
+		if (!wire)
+			wire = createWireIfNotExists(module, l1);
+		else if (wire->port_input || wire->port_output) {
+			RTLIL::Wire *new_wire = module->addWire(NEW_ID);
+			module->connect(new_wire, wire);
+			wire = new_wire;
+		}
 		wire->port_output = true;
 		outputs.push_back(wire);
 	}
@@ -953,14 +424,13 @@
 			log_error("Line %u cannot be interpreted as an AND!\n", line_count);
 
 		log_debug("%d %d %d is an AND\n", l1, l2, l3);
-		log_assert(!(l1 & 1)); // TODO: Output of ANDs can't be inverted?
+		log_assert(!(l1 & 1));
 		RTLIL::Wire *o_wire = createWireIfNotExists(module, l1);
 		RTLIL::Wire *i1_wire = createWireIfNotExists(module, l2);
 		RTLIL::Wire *i2_wire = createWireIfNotExists(module, l3);
-		module->addAndGate(NEW_ID, i1_wire, i2_wire, o_wire);
+		module->addAndGate(o_wire->name.str() + "$and", i1_wire, i2_wire, o_wire);
 	}
 	std::getline(f, line); // Ignore up to start of next line
->>>>>>> a91ea661
 }
 
 static unsigned parse_next_delta_literal(std::istream &f, unsigned ref)
@@ -974,202 +444,28 @@
 
 void AigerReader::parse_aiger_binary()
 {
-<<<<<<< HEAD
-    unsigned l1, l2, l3;
-    std::string line;
-
-    // Parse inputs
-    for (unsigned i = 1; i <= I; ++i) {
-        log_debug("%d is an input\n", i);
-        RTLIL::Wire *wire = createWireIfNotExists(module, i << 1);
-        wire->port_input = true;
-        log_assert(!wire->port_output);
-        inputs.push_back(wire);
-    }
-
-    // Parse latches
-    RTLIL::Wire *clk_wire = nullptr;
-    if (L > 0) {
-        log_assert(clk_name != "");
-        clk_wire = module->wire(clk_name);
-        log_assert(!clk_wire);
-        log_debug("Creating %s\n", clk_name.c_str());
-        clk_wire = module->addWire(clk_name);
-        clk_wire->port_input = true;
-        clk_wire->port_output = false;
-    }
-    l1 = (I+1) * 2;
-    for (unsigned i = 0; i < L; ++i, ++line_count, l1 += 2) {
-        if (!(f >> l2))
-            log_error("Line %u cannot be interpreted as a latch!\n", line_count);
-        log_debug("%d %d is a latch\n", l1, l2);
-        RTLIL::Wire *q_wire = createWireIfNotExists(module, l1);
-        RTLIL::Wire *d_wire = createWireIfNotExists(module, l2);
-
-        module->addDff(NEW_ID, clk_wire, d_wire, q_wire);
-
-        // Reset logic is optional in AIGER 1.9
-        if (f.peek() == ' ') {
-            if (!(f >> l3))
-                log_error("Line %u cannot be interpreted as a latch!\n", line_count);
-
-            if (l3 == 0 || l3 == 1)
-                q_wire->attributes["\\init"] = RTLIL::Const(l3);
-            else if (l3 == l1) {
-                //q_wire->attributes["\\init"] = RTLIL::Const(RTLIL::State::Sx);
-            }
-            else
-                log_error("Line %u has invalid reset literal for latch!\n", line_count);
-        }
-        else {
-            // AIGER latches are assumed to be initialized to zero
-            q_wire->attributes["\\init"] = RTLIL::Const(0);
-        }
-        latches.push_back(q_wire);
-    }
-
-    // Parse outputs
-    for (unsigned i = 0; i < O; ++i, ++line_count) {
-        if (!(f >> l1))
-            log_error("Line %u cannot be interpreted as an output!\n", line_count);
-
-        RTLIL::Wire *wire;
-        if (l1 == 0 || l1 == 1) {
-            wire = module->addWire(NEW_ID);
-            if (l1 == 0)
-                module->connect(wire, RTLIL::State::S0);
-            else if (l1 == 1)
-                module->connect(wire, RTLIL::State::S1);
-            else
-                log_abort();
-        }
-        else {
-            log_debug("%d is an output\n", l1);
-            const unsigned variable = l1 >> 1;
-            const bool invert = l1 & 1;
-            RTLIL::IdString wire_name(stringf("\\__%d%s__", variable, invert ? "b" : "")); // FIXME: is "_inv" the right suffix?
-            wire = module->wire(wire_name);
-            if (!wire)
-                wire = createWireIfNotExists(module, l1);
-            else {
-                if (wire->port_input || wire->port_output) {
-                    RTLIL::Wire *new_wire = module->addWire(NEW_ID);
-                    module->connect(new_wire, wire);
-                    wire = new_wire;
-                }
-            }
-        }
-        wire->port_output = true;
-        outputs.push_back(wire);
-    }
-    std::getline(f, line); // Ignore up to start of next line
-
-    // TODO: Parse bad state properties
-    for (unsigned i = 0; i < B; ++i, ++line_count)
-        std::getline(f, line); // Ignore up to start of next line
-
-    // TODO: Parse invariant constraints
-    for (unsigned i = 0; i < C; ++i, ++line_count)
-        std::getline(f, line); // Ignore up to start of next line
-
-    // TODO: Parse justice properties
-    for (unsigned i = 0; i < J; ++i, ++line_count)
-        std::getline(f, line); // Ignore up to start of next line
-
-    // TODO: Parse fairness constraints
-    for (unsigned i = 0; i < F; ++i, ++line_count)
-        std::getline(f, line); // Ignore up to start of next line
-
-    // Parse AND
-    l1 = (I+L+1) << 1;
-    for (unsigned i = 0; i < A; ++i, ++line_count, l1 += 2) {
-        l2 = parse_next_delta_literal(f, l1);
-        l3 = parse_next_delta_literal(f, l2);
-
-        log_debug("%d %d %d is an AND\n", l1, l2, l3);
-        log_assert(!(l1 & 1));
-        RTLIL::Wire *o_wire = createWireIfNotExists(module, l1);
-        RTLIL::Wire *i1_wire = createWireIfNotExists(module, l2);
-        RTLIL::Wire *i2_wire = createWireIfNotExists(module, l3);
-        module->addAndGate(o_wire->name.str() + "$and", i1_wire, i2_wire, o_wire);
-    }
-}
-
-struct AigerFrontend : public Frontend {
-    AigerFrontend() : Frontend("aiger", "read AIGER file") { }
-    void help() YS_OVERRIDE
-    {
-        //   |---v---|---v---|---v---|---v---|---v---|---v---|---v---|---v---|---v---|---v---|
-        log("\n");
-        log("    read_aiger [options] [filename]\n");
-        log("\n");
-        log("Load module from an AIGER file into the current design.\n");
-        log("\n");
-        log("    -module_name <module_name>\n");
-        log("        Name of module to be created (default: <filename>)\n");
-        log("\n");
-        log("    -clk_name <wire_name>\n");
-        log("        AIGER latches to be transformed into posedge DFFs clocked by wire of");
-        log("        this name (default: clk)\n");
-        log("\n");
-        log("    -map <filename>\n");
-        log("        read file with port and latch symbols\n");
-        log("\n");
-        log("    -wideports\n");
-        log("        Merge ports that match the pattern 'name[int]' into a single\n");
-        log("        multi-bit port 'name'.\n");
-        log("\n");
-    }
-    void execute(std::istream *&f, std::string filename, std::vector<std::string> args, RTLIL::Design *design) YS_OVERRIDE
-    {
-        log_header(design, "Executing AIGER frontend.\n");
-
-        RTLIL::IdString clk_name = "\\clk";
-        RTLIL::IdString module_name;
-        std::string map_filename;
-        bool wideports = false;
-
-        size_t argidx;
-        for (argidx = 1; argidx < args.size(); argidx++) {
-                std::string arg = args[argidx];
-                if (arg == "-module_name" && argidx+1 < args.size()) {
-                        module_name = RTLIL::escape_id(args[++argidx]);
-                        continue;
-                }
-                if (arg == "-clk_name" && argidx+1 < args.size()) {
-                        clk_name = RTLIL::escape_id(args[++argidx]);
-                        continue;
-                }
-                if (map_filename.empty() && arg == "-map" && argidx+1 < args.size()) {
-                        map_filename = args[++argidx];
-                        continue;
-                }
-                if (arg == "-wideports") {
-                        wideports = true;
-                        continue;
-                }
-                break;
-        }
-        extra_args(f, filename, args, argidx);
-=======
 	unsigned l1, l2, l3;
 	std::string line;
 
 	// Parse inputs
 	for (unsigned i = 1; i <= I; ++i) {
+		log_debug("%d is an input\n", i);
 		RTLIL::Wire *wire = createWireIfNotExists(module, i << 1);
 		wire->port_input = true;
+		log_assert(!wire->port_output);
 		inputs.push_back(wire);
 	}
 
 	// Parse latches
 	RTLIL::Wire *clk_wire = nullptr;
 	if (L > 0) {
+		log_assert(clk_name != "");
 		clk_wire = module->wire(clk_name);
 		log_assert(!clk_wire);
 		log_debug("Creating %s\n", clk_name.c_str());
 		clk_wire = module->addWire(clk_name);
 		clk_wire->port_input = true;
+		clk_wire->port_output = false;
 	}
 	l1 = (I+1) * 2;
 	for (unsigned i = 0; i < L; ++i, ++line_count, l1 += 2) {
@@ -1191,7 +487,7 @@
 			else if (l3 == 1)
 				q_wire->attributes["\\init"] = RTLIL::S1;
 			else if (l3 == l1) {
-				//q_wire->attributes["\\init"] = RTLIL::Const(RTLIL::State::Sx);
+				//q_wire->attributes["\\init"] = RTLIL::Sx;
 			}
 			else
 				log_error("Line %u has invalid reset literal for latch!\n", line_count);
@@ -1209,7 +505,17 @@
 			log_error("Line %u cannot be interpreted as an output!\n", line_count);
 
 		log_debug("%d is an output\n", l1);
-		RTLIL::Wire *wire = createWireIfNotExists(module, l1);
+		const unsigned variable = l1 >> 1;
+		const bool invert = l1 & 1;
+		RTLIL::IdString wire_name(stringf("\\__%d%s__", variable, invert ? "b" : "")); // FIXME: is "_b" the right suffix?
+		RTLIL::Wire *wire = module->wire(wire_name);
+		if (!wire)
+			wire = createWireIfNotExists(module, l1);
+		else if (wire->port_input || wire->port_output) {
+			RTLIL::Wire *new_wire = module->addWire(NEW_ID);
+			module->connect(new_wire, wire);
+			wire = new_wire;
+		}
 		wire->port_output = true;
 		outputs.push_back(wire);
 	}
@@ -1247,15 +553,289 @@
 		l3 = parse_next_delta_literal(f, l2);
 
 		log_debug("%d %d %d is an AND\n", l1, l2, l3);
-		log_assert(!(l1 & 1)); // TODO: Output of ANDs can't be inverted?
+		log_assert(!(l1 & 1));
 		RTLIL::Wire *o_wire = createWireIfNotExists(module, l1);
 		RTLIL::Wire *i1_wire = createWireIfNotExists(module, l2);
 		RTLIL::Wire *i2_wire = createWireIfNotExists(module, l3);
-
-		RTLIL::Cell *and_cell = module->addCell(NEW_ID, "$_AND_");
-		and_cell->setPort("\\A", i1_wire);
-		and_cell->setPort("\\B", i2_wire);
-		and_cell->setPort("\\Y", o_wire);
+		module->addAndGate(o_wire->name.str() + "$and", i1_wire, i2_wire, o_wire);
+	}
+}
+
+void AigerReader::post_process()
+{
+	pool<RTLIL::Module*> abc_carry_modules;
+	unsigned ci_count = 0, co_count = 0, flop_count = 0;
+	for (auto cell : boxes) {
+		RTLIL::Module* box_module = design->module(cell->type);
+		log_assert(box_module);
+
+		if (box_module->attributes.count("\\abc_carry") && !abc_carry_modules.count(box_module)) {
+			RTLIL::Wire* carry_in = nullptr, *carry_out = nullptr;
+			RTLIL::Wire* last_in = nullptr, *last_out = nullptr;
+			for (const auto &port_name : box_module->ports) {
+				RTLIL::Wire* w = box_module->wire(port_name);
+				log_assert(w);
+				if (w->port_input) {
+					if (w->attributes.count("\\abc_carry_in")) {
+						log_assert(!carry_in);
+						carry_in = w;
+					}
+					log_assert(!last_in || last_in->port_id < w->port_id);
+					last_in = w;
+				}
+				if (w->port_output) {
+					if (w->attributes.count("\\abc_carry_out")) {
+						log_assert(!carry_out);
+						carry_out = w;
+					}
+					log_assert(!last_out || last_out->port_id < w->port_id);
+					last_out = w;
+				}
+			}
+
+			if (carry_in != last_in) {
+				std::swap(box_module->ports[carry_in->port_id], box_module->ports[last_in->port_id]);
+				std::swap(carry_in->port_id, last_in->port_id);
+			}
+			if (carry_out != last_out) {
+				log_assert(last_out);
+				std::swap(box_module->ports[carry_out->port_id], box_module->ports[last_out->port_id]);
+				std::swap(carry_out->port_id, last_out->port_id);
+			}
+		}
+
+		bool flop = box_module->attributes.count("\\abc_flop");
+		log_assert(!flop || flop_count < flopNum);
+
+		// NB: Assume box_module->ports are sorted alphabetically
+		//     (as RTLIL::Module::fixup_ports() would do)
+		for (auto port_name : box_module->ports) {
+			RTLIL::Wire* w = box_module->wire(port_name);
+			log_assert(w);
+			RTLIL::SigSpec rhs;
+			RTLIL::Wire* wire = nullptr;
+			for (int i = 0; i < GetSize(w); i++) {
+				if (w->port_input) {
+					log_assert(co_count < outputs.size());
+					wire = outputs[co_count++];
+					log_assert(wire);
+					log_assert(wire->port_output);
+					wire->port_output = false;
+
+					if (flop && w->attributes.count("\\abc_flop_d")) {
+						RTLIL::Wire* d = outputs[outputs.size() - flopNum + flop_count];
+						log_assert(d);
+						log_assert(d->port_output);
+						d->port_output = false;
+					}
+				}
+				if (w->port_output) {
+					log_assert((piNum + ci_count) < inputs.size());
+					wire = inputs[piNum + ci_count++];
+					log_assert(wire);
+					log_assert(wire->port_input);
+					wire->port_input = false;
+
+					if (flop && w->attributes.count("\\abc_flop_q")) {
+						wire = inputs[piNum - flopNum + flop_count];
+						log_assert(wire);
+						log_assert(wire->port_input);
+						wire->port_input = false;
+					}
+				}
+				rhs.append(wire);
+			}
+			cell->setPort(port_name, rhs);
+		}
+
+		if (flop) flop_count++;
+	}
+
+	dict<RTLIL::IdString, int> wideports_cache;
+
+	if (!map_filename.empty()) {
+		std::ifstream mf(map_filename);
+		std::string type, symbol;
+		int variable, index;
+		while (mf >> type >> variable >> index >> symbol) {
+			RTLIL::IdString escaped_s = RTLIL::escape_id(symbol);
+			if (type == "input") {
+				log_assert(static_cast<unsigned>(variable) < inputs.size());
+				RTLIL::Wire* wire = inputs[variable];
+				log_assert(wire);
+				log_assert(wire->port_input);
+
+				if (index == 0) {
+					// Cope with the fact that a CI might be identical
+					// to a PI (necessary due to ABC); in those cases
+					// simply connect the latter to the former
+					RTLIL::Wire* existing = module->wire(escaped_s);
+					if (!existing)
+						module->rename(wire, escaped_s);
+					else {
+						wire->port_input = false;
+						module->connect(wire, existing);
+					}
+				}
+				else if (index > 0) {
+					std::string indexed_name = stringf("%s[%d]", escaped_s.c_str(), index);
+					RTLIL::Wire* existing = module->wire(indexed_name);
+					if (!existing) {
+						module->rename(wire, indexed_name);
+						if (wideports)
+							wideports_cache[escaped_s] = std::max(wideports_cache[escaped_s], index);
+					}
+					else {
+						module->connect(wire, existing);
+						wire->port_input = false;
+					}
+				}
+			}
+			else if (type == "output") {
+				log_assert(static_cast<unsigned>(variable + co_count) < outputs.size());
+				RTLIL::Wire* wire = outputs[variable + co_count];
+				log_assert(wire);
+				log_assert(wire->port_output);
+				if (escaped_s.in("\\__dummy_o__", "\\__const0__", "\\__const1__")) {
+					wire->port_output = false;
+					continue;
+				}
+
+				if (index == 0) {
+					// Cope with the fact that a CO might be identical
+					// to a PO (necessary due to ABC); in those cases
+					// simply connect the latter to the former
+					RTLIL::Wire* existing = module->wire(escaped_s);
+					if (!existing) {
+						if (escaped_s.ends_with("$inout.out")) {
+							wire->port_output = false;
+							RTLIL::Wire *in_wire = module->wire(escaped_s.substr(0, escaped_s.size()-10));
+							log_assert(in_wire);
+							log_assert(in_wire->port_input && !in_wire->port_output);
+							in_wire->port_output = true;
+							module->connect(in_wire, wire);
+						}
+						else
+							module->rename(wire, escaped_s);
+					}
+					else {
+						wire->port_output = false;
+						module->connect(wire, existing);
+					}
+				}
+				else if (index > 0) {
+					std::string indexed_name = stringf("%s[%d]", escaped_s.c_str(), index);
+					RTLIL::Wire* existing = module->wire(indexed_name);
+					if (!existing) {
+						if (escaped_s.ends_with("$inout.out")) {
+							wire->port_output = false;
+							RTLIL::Wire *in_wire = module->wire(stringf("%s[%d]", escaped_s.substr(0, escaped_s.size()-10).c_str(), index));
+							log_assert(in_wire);
+							log_assert(in_wire->port_input && !in_wire->port_output);
+							in_wire->port_output = true;
+							module->connect(in_wire, wire);
+						}
+						else {
+							module->rename(wire, indexed_name);
+							if (wideports)
+								wideports_cache[escaped_s] = std::max(wideports_cache[escaped_s], index);
+						}
+					}
+					else {
+						module->connect(wire, existing);
+						wire->port_output = false;
+					}
+				}
+			}
+			else if (type == "box") {
+				RTLIL::Cell* cell = module->cell(stringf("$__box%d__", variable));
+				if (cell) { // ABC could have optimised this box away
+					module->rename(cell, escaped_s);
+					RTLIL::Module* box_module = design->module(cell->type);
+					log_assert(box_module);
+
+					for (const auto &i : cell->connections()) {
+						RTLIL::IdString port_name = i.first;
+						RTLIL::SigSpec rhs = i.second;
+						int index = 0;
+						for (auto bit : rhs.bits()) {
+							RTLIL::Wire* wire = bit.wire;
+							RTLIL::IdString escaped_s = RTLIL::escape_id(stringf("%s.%s", log_id(cell), log_id(port_name)));
+							if (index == 0)
+								module->rename(wire, escaped_s);
+							else if (index > 0) {
+								module->rename(wire, stringf("%s[%d]", escaped_s.c_str(), index));
+								if (wideports)
+									wideports_cache[escaped_s] = std::max(wideports_cache[escaped_s], index);
+							}
+							index++;
+						}
+					}
+				}
+			}
+			else
+				log_error("Symbol type '%s' not recognised.\n", type.c_str());
+		}
+	}
+
+	for (auto &wp : wideports_cache) {
+		auto name = wp.first;
+		int width = wp.second + 1;
+
+		RTLIL::Wire *wire = module->wire(name);
+		if (wire)
+			module->rename(wire, RTLIL::escape_id(stringf("%s[%d]", name.c_str(), 0)));
+
+		// Do not make ports with a mix of input/output into
+		// wide ports
+		bool port_input = false, port_output = false;
+		for (int i = 0; i < width; i++) {
+			RTLIL::IdString other_name = name.str() + stringf("[%d]", i);
+			RTLIL::Wire *other_wire = module->wire(other_name);
+			if (other_wire) {
+				port_input = port_input || other_wire->port_input;
+				port_output = port_output || other_wire->port_output;
+			}
+		}
+		if ((port_input && port_output) || (!port_input && !port_output))
+			continue;
+
+		wire = module->addWire(name, width);
+		wire->port_input = port_input;
+		wire->port_output = port_output;
+
+		for (int i = 0; i < width; i++) {
+			RTLIL::IdString other_name = name.str() + stringf("[%d]", i);
+			RTLIL::Wire *other_wire = module->wire(other_name);
+			if (other_wire) {
+				other_wire->port_input = false;
+				other_wire->port_output = false;
+				if (wire->port_input)
+					module->connect(other_wire, SigSpec(wire, i));
+				else
+					module->connect(SigSpec(wire, i), other_wire);
+			}
+		}
+	}
+
+	module->fixup_ports();
+	design->add(module);
+
+	design->selection_stack.emplace_back(false);
+	RTLIL::Selection& sel = design->selection_stack.back();
+	sel.select(module);
+
+	Pass::call(design, "clean");
+
+	design->selection_stack.pop_back();
+
+	for (auto cell : module->cells().to_vector()) {
+		if (cell->type != "$lut") continue;
+		auto y_port = cell->getPort("\\Y").as_bit();
+		if (y_port.wire->width == 1)
+			module->rename(cell, stringf("%s$lut", y_port.wire->name.c_str()));
+		else
+			module->rename(cell, stringf("%s[%d]$lut", y_port.wire->name.c_str(), y_port.offset));
 	}
 }
 
@@ -1270,18 +850,19 @@
 		log("Load module from an AIGER file into the current design.\n");
 		log("\n");
 		log("    -module_name <module_name>\n");
-		log("        Name of module to be created (default: "
-#ifdef _WIN32
-				"top" // FIXME
-#else
-				"<filename>"
-#endif
-				")\n");
+		log("        Name of module to be created (default: <filename>)\n");
 		log("\n");
 		log("    -clk_name <wire_name>\n");
 		log("        AIGER latches to be transformed into posedge DFFs clocked by wire of");
 		log("        this name (default: clk)\n");
 		log("\n");
+		log("    -map <filename>\n");
+		log("        read file with port and latch symbols\n");
+		log("\n");
+		log("    -wideports\n");
+		log("        Merge ports that match the pattern 'name[int]' into a single\n");
+		log("        multi-bit port 'name'.\n");
+		log("\n");
 	}
 	void execute(std::istream *&f, std::string filename, std::vector<std::string> args, RTLIL::Design *design) YS_OVERRIDE
 	{
@@ -1289,6 +870,8 @@
 
 		RTLIL::IdString clk_name = "\\clk";
 		RTLIL::IdString module_name;
+		std::string map_filename;
+		bool wideports = false;
 
 		size_t argidx;
 		for (argidx = 1; argidx < args.size(); argidx++) {
@@ -1301,20 +884,23 @@
 				clk_name = RTLIL::escape_id(args[++argidx]);
 				continue;
 			}
+			if (map_filename.empty() && arg == "-map" && argidx+1 < args.size()) {
+				map_filename = args[++argidx];
+				continue;
+			}
+			if (arg == "-wideports") {
+				wideports = true;
+				continue;
+			}
 			break;
 		}
 		extra_args(f, filename, args, argidx);
->>>>>>> a91ea661
 
 		if (module_name.empty()) {
 #ifdef _WIN32
-<<<<<<< HEAD
-            char fname[_MAX_FNAME];
-            _splitpath(filename.c_str(), NULL /* drive */, NULL /* dir */, fname, NULL /* ext */)
-            module_name = fname;
-=======
-			module_name = "top"; // FIXME: basename equivalent on Win32?
->>>>>>> a91ea661
+			char fname[_MAX_FNAME];
+			_splitpath(filename.c_str(), NULL /* drive */, NULL /* dir */, fname, NULL /* ext */)
+				module_name = fname;
 #else
 			char* bn = strdup(filename.c_str());
 			module_name = RTLIL::escape_id(bn);
@@ -1322,15 +908,9 @@
 #endif
 		}
 
-<<<<<<< HEAD
-        AigerReader reader(design, *f, module_name, clk_name, map_filename, wideports);
-        reader.parse_aiger();
-    }
-=======
-		AigerReader reader(design, *f, module_name, clk_name);
+		AigerReader reader(design, *f, module_name, clk_name, map_filename, wideports);
 		reader.parse_aiger();
 	}
->>>>>>> a91ea661
 } AigerFrontend;
 
 YOSYS_NAMESPACE_END