/*
 *  yosys -- Yosys Open SYnthesis Suite
 *
 *  Copyright (C) 2012  Clifford Wolf <clifford@clifford.at>
 *                2019  Eddie Hung    <eddie@fpgeh.com>
 *
 *  Permission to use, copy, modify, and/or distribute this software for any
 *  purpose with or without fee is hereby granted, provided that the above
 *  copyright notice and this permission notice appear in all copies.
 *
 *  THE SOFTWARE IS PROVIDED "AS IS" AND THE AUTHOR DISCLAIMS ALL WARRANTIES
 *  WITH REGARD TO THIS SOFTWARE INCLUDING ALL IMPLIED WARRANTIES OF
 *  MERCHANTABILITY AND FITNESS. IN NO EVENT SHALL THE AUTHOR BE LIABLE FOR
 *  ANY SPECIAL, DIRECT, INDIRECT, OR CONSEQUENTIAL DAMAGES OR ANY DAMAGES
 *  WHATSOEVER RESULTING FROM LOSS OF USE, DATA OR PROFITS, WHETHER IN AN
 *  ACTION OF CONTRACT, NEGLIGENCE OR OTHER TORTIOUS ACTION, ARISING OUT OF
 *  OR IN CONNECTION WITH THE USE OR PERFORMANCE OF THIS SOFTWARE.
 *
 */

// The following techmapping rules are intended to be run (with -max_iter 1)
//   before invoking the `abc9` pass in order to transform the design into
//   a format that it understands.

`ifdef DFF_MODE
// For example, (complex) flip-flops are expected to be described as an
//   combinatorial box (containing all control logic such as clock enable
//   or synchronous resets) followed by a basic D-Q flop.
// Yosys will automatically analyse the simulation model (described in
//   cells_sim.v) and detach any $_DFF_P_ or $_DFF_N_ cells present in
//   order to extract the combinatorial control logic left behind.
//   Specifically, a simulation model similar to the one below:
//
//                ++===================================++
//                ||                        Sim model  ||
//                ||      /\/\/\/\                     ||
//            D -->>-----<        >     +------+       ||
//            R -->>-----<  Comb. >     |$_DFF_|       ||
//           CE -->>-----<  logic >-----| [NP]_|---+---->>-- Q
//                ||  +--<        >     +------+   |   ||
//                ||  |   \/\/\/\/                 |   ||
//                ||  |                            |   ||
//                ||  +----------------------------+   ||
//                ||                                   ||
//                ++===================================++
//
//   is transformed into:
//
//                ++==================++
//                ||         Comb box ||
//                ||                  ||
//                ||      /\/\/\/\    ||
//           D  -->>-----<        >   ||
//           R  -->>-----<  Comb. >   ||        +-----------+
//          CE  -->>-----<  logic >--->>-- $Q --|$__ABC9_FF_|--+-->> Q
//   abc9_ff.Q +-->>-----<        >   ||        +-----------+  |
//             |  ||      \/\/\/\/    ||                       |
//             |  ||                  ||                       |
//             |  ++==================++                       |
//             |                                               |
//             +-----------------------------------------------+
//
// The purpose of the following FD* rules are to wrap the flop with:
// (a) a special $__ABC9_FF_ in front of the FD*'s output, indicating to abc9
//     the connectivity of its basic D-Q flop
// (b) an optional $__ABC9_ASYNC_ cell in front of $__ABC_FF_'s output to
//     capture asynchronous behaviour
// (c) a special abc9_ff.clock wire to capture its clock domain and polarity
//     (indicated to `abc9' so that it only performs sequential synthesis
//     (with reachability analysis) correctly on one domain at a time)
// (d) a special abc9_ff.init wire to encode the flop's initial state
//     NOTE: in order to perform sequential synthesis, `abc9' also requires
//     that the initial value of all flops be zero
// (e) a special _TECHMAP_REPLACE_.abc9_ff.Q wire that will be used for feedback
//     into the (combinatorial) FD* cell to facilitate clock-enable behaviour

module FDRE (output Q, input C, CE, D, R);
  parameter [0:0] INIT = 1'b0;
  parameter [0:0] IS_C_INVERTED = 1'b0;
  parameter [0:0] IS_D_INVERTED = 1'b0;
  parameter [0:0] IS_R_INVERTED = 1'b0;
  wire QQ, $Q;
  generate if (INIT == 1'b1) begin
    assign Q = ~QQ;
    FDSE #(
      .INIT(1'b0),
      .IS_C_INVERTED(IS_C_INVERTED),
      .IS_D_INVERTED(IS_D_INVERTED),
      .IS_S_INVERTED(IS_R_INVERTED)
    ) _TECHMAP_REPLACE_ (
      .D(~D), .Q($Q), .C(C), .CE(CE), .S(R)
    );
  end
  else begin
    assign Q = QQ;
    FDRE #(
      .INIT(1'b0),
      .IS_C_INVERTED(IS_C_INVERTED),
      .IS_D_INVERTED(IS_D_INVERTED),
      .IS_R_INVERTED(IS_R_INVERTED)
    ) _TECHMAP_REPLACE_ (
      .D(D), .Q($Q), .C(C), .CE(CE), .R(R)
    );
  end
  endgenerate
  $__ABC9_FF_ abc9_ff (.D($Q), .Q(QQ));

  // Special signals
  wire [1:0] abc9_ff.clock = {C, IS_C_INVERTED};
  wire [0:0] abc9_ff.init = 1'b0;
  wire [0:0] _TECHMAP_REPLACE_.abc9_ff.Q = QQ;
endmodule
module FDRE_1 (output Q, input C, CE, D, R);
  parameter [0:0] INIT = 1'b0;
  wire QQ, $Q;
  generate if (INIT == 1'b1) begin
    assign Q = ~QQ;
    FDSE_1 #(
      .INIT(1'b0)
    ) _TECHMAP_REPLACE_ (
      .D(~D), .Q($Q), .C(C), .CE(CE), .S(R)
    );
  end
  else begin
    assign Q = QQ;
    FDRE_1 #(
      .INIT(1'b0)
    ) _TECHMAP_REPLACE_ (
      .D(D), .Q($Q), .C(C), .CE(CE), .R(R)
    );
  end
  endgenerate
  $__ABC9_FF_ abc9_ff (.D($Q), .Q(QQ));

  // Special signals
  wire [1:0] abc9_ff.clock = {C, 1'b1 /* IS_C_INVERTED */};
  wire [0:0] abc9_ff.init = 1'b0;
  wire [0:0] _TECHMAP_REPLACE_.abc9_ff.Q = QQ;
endmodule

module FDSE (output Q, input C, CE, D, S);
  parameter [0:0] INIT = 1'b1;
  parameter [0:0] IS_C_INVERTED = 1'b0;
  parameter [0:0] IS_D_INVERTED = 1'b0;
  parameter [0:0] IS_S_INVERTED = 1'b0;
  wire QQ, $Q;
  generate if (INIT == 1'b1) begin
    assign Q = ~QQ;
    FDRE #(
      .INIT(1'b0),
      .IS_C_INVERTED(IS_C_INVERTED),
      .IS_D_INVERTED(IS_D_INVERTED),
      .IS_R_INVERTED(IS_S_INVERTED)
    ) _TECHMAP_REPLACE_ (
      .D(~D), .Q($Q), .C(C), .CE(CE), .R(S)
    );
  end
  else begin
    assign Q = QQ;
    FDSE #(
      .INIT(1'b0),
      .IS_C_INVERTED(IS_C_INVERTED),
      .IS_D_INVERTED(IS_D_INVERTED),
      .IS_S_INVERTED(IS_S_INVERTED)
    ) _TECHMAP_REPLACE_ (
      .D(D), .Q($Q), .C(C), .CE(CE), .S(S)
    );
  end endgenerate
  $__ABC9_FF_ abc9_ff (.D($Q), .Q(QQ));

  // Special signals
  wire [1:0] abc9_ff.clock = {C, IS_C_INVERTED};
  wire [0:0] abc9_ff.init = 1'b0;
  wire [0:0] _TECHMAP_REPLACE_.abc9_ff.Q = QQ;
endmodule
module FDSE_1 (output Q, input C, CE, D, S);
  parameter [0:0] INIT = 1'b1;
  wire QQ, $Q;
  generate if (INIT == 1'b1) begin
    assign Q = ~QQ;
    FDRE_1 #(
      .INIT(1'b0)
    ) _TECHMAP_REPLACE_ (
      .D(~D), .Q($Q), .C(C), .CE(CE), .R(S)
    );
  end
  else begin
    assign Q = QQ;
    FDSE_1 #(
      .INIT(1'b0)
    ) _TECHMAP_REPLACE_ (
      .D(D), .Q($Q), .C(C), .CE(CE), .S(S)
    );
  end endgenerate
  $__ABC9_FF_ abc9_ff (.D($Q), .Q(QQ));

  // Special signals
  wire [1:0] abc9_ff.clock = {C, 1'b1 /* IS_C_INVERTED */};
  wire [0:0] abc9_ff.init = 1'b0;
  wire [0:0] _TECHMAP_REPLACE_.abc9_ff.Q = QQ;
endmodule

module FDCE (output Q, input C, CE, D, CLR);
  parameter [0:0] INIT = 1'b0;
  parameter [0:0] IS_C_INVERTED = 1'b0;
  parameter [0:0] IS_D_INVERTED = 1'b0;
  parameter [0:0] IS_CLR_INVERTED = 1'b0;
  wire QQ, $Q, $QQ;
  generate if (INIT == 1'b1) begin
    assign Q = ~QQ;
    FDPE #(
      .INIT(1'b0),
      .IS_C_INVERTED(IS_C_INVERTED),
      .IS_D_INVERTED(IS_D_INVERTED),
      .IS_PRE_INVERTED(IS_CLR_INVERTED)
    ) _TECHMAP_REPLACE_ (
      .D(~D), .Q($Q), .C(C), .CE(CE), .PRE(CLR)
                                            // ^^^ Note that async
                                            //     control is not directly
                                            //     supported by abc9 but its
                                            //     behaviour is captured by
                                            //     $__ABC9_ASYNC1 below
    );
    // Since this is an async flop, async behaviour is dealt with here
    $__ABC9_ASYNC1 abc_async (.A($QQ), .S(CLR ^ IS_CLR_INVERTED), .Y(QQ));
  end
  else begin
    assign Q = QQ;
    FDCE #(
      .INIT(1'b0),
      .IS_C_INVERTED(IS_C_INVERTED),
      .IS_D_INVERTED(IS_D_INVERTED),
      .IS_CLR_INVERTED(IS_CLR_INVERTED)
    ) _TECHMAP_REPLACE_ (
      .D(D), .Q($Q), .C(C), .CE(CE), .CLR(CLR)
                                           // ^^^ Note that async
                                           //     control is not directly
                                           //     supported by abc9 but its
                                           //     behaviour is captured by
                                           //     $__ABC9_ASYNC0 below
    );
    // Since this is an async flop, async behaviour is dealt with here
    $__ABC9_ASYNC0 abc_async (.A($QQ), .S(CLR ^ IS_CLR_INVERTED), .Y(QQ));
  end endgenerate
  $__ABC9_FF_ abc9_ff (.D($Q), .Q($QQ));

  // Special signals
  wire [1:0] abc9_ff.clock = {C, IS_C_INVERTED};
  wire [0:0] abc9_ff.init = 1'b0;
  wire [0:0] _TECHMAP_REPLACE_.abc9_ff.Q = $QQ;
endmodule
module FDCE_1 (output Q, input C, CE, D, CLR);
  parameter [0:0] INIT = 1'b0;
  wire QQ, $Q, $QQ;
  generate if (INIT == 1'b1) begin
    assign Q = ~QQ;
    FDPE_1 #(
      .INIT(1'b0)
    ) _TECHMAP_REPLACE_ (
      .D(~D), .Q($Q), .C(C), .CE(CE), .PRE(CLR)
                                            // ^^^ Note that async
                                            //     control is not directly
                                            //     supported by abc9 but its
                                            //     behaviour is captured by
                                            //     $__ABC9_ASYNC1 below
    );
    $__ABC9_ASYNC1 abc_async (.A($QQ), .S(CLR), .Y(QQ));
  end
  else begin
    assign Q = QQ;
    FDCE_1 #(
      .INIT(1'b0)
    ) _TECHMAP_REPLACE_ (
      .D(D), .Q($Q), .C(C), .CE(CE), .CLR(CLR)
                                           // ^^^ Note that async
                                           //     control is not directly
                                           //     supported by abc9 but its
                                           //     behaviour is captured by
                                           //     $__ABC9_ASYNC0 below
    );
    $__ABC9_ASYNC0 abc_async (.A($QQ), .S(CLR), .Y(QQ));
  end endgenerate
  $__ABC9_FF_ abc9_ff (.D($Q), .Q($QQ));

  // Special signals
  wire [1:0] abc9_ff.clock = {C, 1'b1 /* IS_C_INVERTED */};
  wire [0:0] abc9_ff.init = 1'b0;
  wire [0:0] _TECHMAP_REPLACE_.abc9_ff.Q = $QQ;
endmodule

module FDPE (output Q, input C, CE, D, PRE);
  parameter [0:0] INIT = 1'b1;
  parameter [0:0] IS_C_INVERTED = 1'b0;
  parameter [0:0] IS_D_INVERTED = 1'b0;
  parameter [0:0] IS_PRE_INVERTED = 1'b0;
  wire QQ, $Q, $QQ;
  generate if (INIT == 1'b1) begin
    assign Q = ~QQ;
    FDCE #(
      .INIT(1'b0),
      .IS_C_INVERTED(IS_C_INVERTED),
      .IS_D_INVERTED(IS_D_INVERTED),
      .IS_CLR_INVERTED(IS_PRE_INVERTED),
    ) _TECHMAP_REPLACE_ (
      .D(~D), .Q($Q), .C(C), .CE(CE), .CLR(PRE)
                                            // ^^^ Note that async
                                            //     control is not directly
                                            //     supported by abc9 but its
                                            //     behaviour is captured by
                                            //     $__ABC9_ASYNC0 below
    );
    $__ABC9_ASYNC0 abc_async (.A($QQ), .S(PRE ^ IS_PRE_INVERTED), .Y(QQ));
  end
  else begin
    assign Q = QQ;
    FDPE #(
      .INIT(1'b0),
      .IS_C_INVERTED(IS_C_INVERTED),
      .IS_D_INVERTED(IS_D_INVERTED),
      .IS_PRE_INVERTED(IS_PRE_INVERTED),
    ) _TECHMAP_REPLACE_ (
      .D(D), .Q($Q), .C(C), .CE(CE), .PRE(PRE)
                                           // ^^^ Note that async
                                           //     control is not directly
                                           //     supported by abc9 but its
                                           //     behaviour is captured by
                                           //     $__ABC9_ASYNC1 below
    );
    $__ABC9_ASYNC1 abc_async (.A($QQ), .S(PRE ^ IS_PRE_INVERTED), .Y(QQ));
  end endgenerate
  $__ABC9_FF_ abc9_ff (.D($Q), .Q($QQ));

  // Special signals
  wire [1:0] abc9_ff.clock = {C, IS_C_INVERTED};
  wire [0:0] abc9_ff.init = 1'b0;
  wire [0:0] _TECHMAP_REPLACE_.abc9_ff.Q = $QQ;
endmodule
module FDPE_1 (output Q, input C, CE, D, PRE);
  parameter [0:0] INIT = 1'b1;
  wire QQ, $Q, $QQ;
  generate if (INIT == 1'b1) begin
    assign Q = ~QQ;
    FDCE_1 #(
      .INIT(1'b0)
    ) _TECHMAP_REPLACE_ (
      .D(~D), .Q($Q), .C(C), .CE(CE), .CLR(PRE)
                                            // ^^^ Note that async
                                            //     control is not directly
                                            //     supported by abc9 but its
                                            //     behaviour is captured by
                                            //     $__ABC9_ASYNC0 below
    );
    $__ABC9_ASYNC0 abc_async (.A($QQ), .S(PRE), .Y(QQ));
  end
  else begin
    assign Q = QQ;
    FDPE_1 #(
      .INIT(1'b0)
    ) _TECHMAP_REPLACE_ (
      .D(D), .Q($Q), .C(C), .CE(CE), .PRE(PRE)
                                           // ^^^ Note that async
                                           //     control is not directly
                                           //     supported by abc9 but its
                                           //     behaviour is captured by
                                           //     $__ABC9_ASYNC1 below
    );
    $__ABC9_ASYNC1 abc_async (.A($QQ), .S(PRE), .Y(QQ));
  end endgenerate
  $__ABC9_FF_ abc9_ff (.D($Q), .Q($QQ));

  // Special signals
  wire [1:0] abc9_ff.clock = {C, 1'b1 /* IS_C_INVERTED */};
  wire [0:0] abc9_ff.init = 1'b0;
  wire [0:0] _TECHMAP_REPLACE_.abc9_ff.Q = $QQ;
endmodule
`endif

// Attach a (combinatorial) black-box onto the output
//   of thes LUTRAM primitives to capture their
//   asynchronous read behaviour
module RAM32X1D (
  output DPO, SPO,
  (* techmap_autopurge *) input  D,
  (* techmap_autopurge *) input  WCLK,
  (* techmap_autopurge *) input  WE,
  (* techmap_autopurge *) input  A0, A1, A2, A3, A4,
  (* techmap_autopurge *) input  DPRA0, DPRA1, DPRA2, DPRA3, DPRA4
);
  parameter INIT = 32'h0;
  parameter IS_WCLK_INVERTED = 1'b0;
  wire $DPO, $SPO;
  RAM32X1D #(
    .INIT(INIT), .IS_WCLK_INVERTED(IS_WCLK_INVERTED)
  ) _TECHMAP_REPLACE_ (
    .DPO($DPO), .SPO($SPO),
    .D(D), .WCLK(WCLK), .WE(WE),
    .A0(A0), .A1(A1), .A2(A2), .A3(A3), .A4(A4),
    .DPRA0(DPRA0), .DPRA1(DPRA1), .DPRA2(DPRA2), .DPRA3(DPRA3), .DPRA4(DPRA4)
  );
  $__ABC9_LUT6 spo (.A($SPO), .S({1'b1, A4, A3, A2, A1, A0}), .Y(SPO));
  $__ABC9_LUT6 dpo (.A($DPO), .S({1'b1, DPRA4, DPRA3, DPRA2, DPRA1, DPRA0}), .Y(DPO));
endmodule

module RAM64X1D (
  output DPO, SPO,
  (* techmap_autopurge *) input  D,
  (* techmap_autopurge *) input  WCLK,
  (* techmap_autopurge *) input  WE,
  (* techmap_autopurge *) input  A0, A1, A2, A3, A4, A5,
  (* techmap_autopurge *) input  DPRA0, DPRA1, DPRA2, DPRA3, DPRA4, DPRA5
);
  parameter INIT = 64'h0;
  parameter IS_WCLK_INVERTED = 1'b0;
  wire $DPO, $SPO;
  RAM64X1D #(
    .INIT(INIT), .IS_WCLK_INVERTED(IS_WCLK_INVERTED)
  ) _TECHMAP_REPLACE_ (
    .DPO($DPO), .SPO($SPO),
    .D(D), .WCLK(WCLK), .WE(WE),
    .A0(A0), .A1(A1), .A2(A2), .A3(A3), .A4(A4), .A5(A5),
    .DPRA0(DPRA0), .DPRA1(DPRA1), .DPRA2(DPRA2), .DPRA3(DPRA3), .DPRA4(DPRA4), .DPRA5(DPRA5)
  );
  $__ABC9_LUT6 spo (.A($SPO), .S({A5, A4, A3, A2, A1, A0}), .Y(SPO));
  $__ABC9_LUT6 dpo (.A($DPO), .S({DPRA5, DPRA4, DPRA3, DPRA2, DPRA1, DPRA0}), .Y(DPO));
endmodule

module RAM128X1D (
  output       DPO, SPO,
  (* techmap_autopurge *) input        D,
  (* techmap_autopurge *) input        WCLK,
  (* techmap_autopurge *) input        WE,
  (* techmap_autopurge *) input  [6:0] A, DPRA
);
  parameter INIT = 128'h0;
  parameter IS_WCLK_INVERTED = 1'b0;
  wire $DPO, $SPO;
  RAM128X1D #(
    .INIT(INIT), .IS_WCLK_INVERTED(IS_WCLK_INVERTED)
  ) _TECHMAP_REPLACE_ (
    .DPO($DPO), .SPO($SPO),
    .D(D), .WCLK(WCLK), .WE(WE),
    .A(A),
    .DPRA(DPRA)
  );
  $__ABC9_LUT7 spo (.A($SPO), .S(A), .Y(SPO));
  $__ABC9_LUT7 dpo (.A($DPO), .S(DPRA), .Y(DPO));
endmodule

module RAM32M (
  output [1:0] DOA,
  output [1:0] DOB,
  output [1:0] DOC,
  output [1:0] DOD,
  (* techmap_autopurge *) input [4:0] ADDRA,
  (* techmap_autopurge *) input [4:0] ADDRB,
  (* techmap_autopurge *) input [4:0] ADDRC,
  (* techmap_autopurge *) input [4:0] ADDRD,
  (* techmap_autopurge *) input [1:0] DIA,
  (* techmap_autopurge *) input [1:0] DIB,
  (* techmap_autopurge *) input [1:0] DIC,
  (* techmap_autopurge *) input [1:0] DID,
  (* techmap_autopurge *) input WCLK,
  (* techmap_autopurge *) input WE
);
  parameter [63:0] INIT_A = 64'h0000000000000000;
  parameter [63:0] INIT_B = 64'h0000000000000000;
  parameter [63:0] INIT_C = 64'h0000000000000000;
  parameter [63:0] INIT_D = 64'h0000000000000000;
  parameter [0:0] IS_WCLK_INVERTED = 1'b0;
  wire [1:0] $DOA, $DOB, $DOC, $DOD;
  RAM32M #(
    .INIT_A(INIT_A), .INIT_B(INIT_B), .INIT_C(INIT_C), .INIT_D(INIT_D),
    .IS_WCLK_INVERTED(IS_WCLK_INVERTED)
  ) _TECHMAP_REPLACE_ (
    .DOA($DOA), .DOB($DOB), .DOC($DOC), .DOD($DOD),
    .WCLK(WCLK), .WE(WE),
    .ADDRA(ADDRA), .ADDRB(ADDRB), .ADDRC(ADDRC), .ADDRD(ADDRD),
    .DIA(DIA), .DIB(DIB), .DIC(DIC), .DID(DID)
  );
  $__ABC9_LUT6 doa0 (.A($DOA[0]), .S({1'b1, ADDRA}), .Y(DOA[0]));
  $__ABC9_LUT6 doa1 (.A($DOA[1]), .S({1'b1, ADDRA}), .Y(DOA[1]));
  $__ABC9_LUT6 dob0 (.A($DOB[0]), .S({1'b1, ADDRB}), .Y(DOB[0]));
  $__ABC9_LUT6 dob1 (.A($DOB[1]), .S({1'b1, ADDRB}), .Y(DOB[1]));
  $__ABC9_LUT6 doc0 (.A($DOC[0]), .S({1'b1, ADDRC}), .Y(DOC[0]));
  $__ABC9_LUT6 doc1 (.A($DOC[1]), .S({1'b1, ADDRC}), .Y(DOC[1]));
  $__ABC9_LUT6 dod0 (.A($DOD[0]), .S({1'b1, ADDRD}), .Y(DOD[0]));
  $__ABC9_LUT6 dod1 (.A($DOD[1]), .S({1'b1, ADDRD}), .Y(DOD[1]));
endmodule

module RAM64M (
  output DOA,
  output DOB,
  output DOC,
  output DOD,
  (* techmap_autopurge *) input [5:0] ADDRA,
  (* techmap_autopurge *) input [5:0] ADDRB,
  (* techmap_autopurge *) input [5:0] ADDRC,
  (* techmap_autopurge *) input [5:0] ADDRD,
  (* techmap_autopurge *) input DIA,
  (* techmap_autopurge *) input DIB,
  (* techmap_autopurge *) input DIC,
  (* techmap_autopurge *) input DID,
  (* techmap_autopurge *) input WCLK,
  (* techmap_autopurge *) input WE
);
  parameter [63:0] INIT_A = 64'h0000000000000000;
  parameter [63:0] INIT_B = 64'h0000000000000000;
  parameter [63:0] INIT_C = 64'h0000000000000000;
  parameter [63:0] INIT_D = 64'h0000000000000000;
  parameter [0:0] IS_WCLK_INVERTED = 1'b0;
  wire $DOA, $DOB, $DOC, $DOD;
  RAM64M #(
    .INIT_A(INIT_A), .INIT_B(INIT_B), .INIT_C(INIT_C), .INIT_D(INIT_D),
    .IS_WCLK_INVERTED(IS_WCLK_INVERTED)
  ) _TECHMAP_REPLACE_ (
    .DOA($DOA), .DOB($DOB), .DOC($DOC), .DOD($DOD),
    .WCLK(WCLK), .WE(WE),
    .ADDRA(ADDRA), .ADDRB(ADDRB), .ADDRC(ADDRC), .ADDRD(ADDRD),
    .DIA(DIA), .DIB(DIB), .DIC(DIC), .DID(DID)
  );
  $__ABC9_LUT6 doa (.A($DOA), .S(ADDRA), .Y(DOA));
  $__ABC9_LUT6 dob (.A($DOB), .S(ADDRB), .Y(DOB));
  $__ABC9_LUT6 doc (.A($DOC), .S(ADDRC), .Y(DOC));
  $__ABC9_LUT6 dod (.A($DOD), .S(ADDRD), .Y(DOD));
endmodule

module SRL16E (
  output Q,
  (* techmap_autopurge *) input A0, A1, A2, A3, CE, CLK, D
);
  parameter [15:0] INIT = 16'h0000;
  parameter [0:0] IS_CLK_INVERTED = 1'b0;
  wire $Q;
  SRL16E #(
    .INIT(INIT), .IS_CLK_INVERTED(IS_CLK_INVERTED)
  ) _TECHMAP_REPLACE_ (
    .Q($Q),
    .A0(A0), .A1(A1), .A2(A2), .A3(A3), .CE(CE), .CLK(CLK), .D(D)
  );
  $__ABC9_LUT6 q (.A($Q), .S({1'b1, A3, A2, A1, A0, 1'b1}), .Y(Q));
endmodule

module SRLC32E (
  output Q,
  output Q31,
  (* techmap_autopurge *) input [4:0] A,
  (* techmap_autopurge *) input CE, CLK, D
);
  parameter [31:0] INIT = 32'h00000000;
  parameter [0:0] IS_CLK_INVERTED = 1'b0;
  wire $Q;
  SRLC32E #(
    .INIT(INIT), .IS_CLK_INVERTED(IS_CLK_INVERTED)
  ) _TECHMAP_REPLACE_ (
    .Q($Q), .Q31(Q31),
    .A(A), .CE(CE), .CLK(CLK), .D(D)
  );
  $__ABC9_LUT6 q (.A($Q), .S({1'b1, A}), .Y(Q));
endmodule

module DSP48E1 (
    (* techmap_autopurge *) output [29:0] ACOUT,
    (* techmap_autopurge *) output [17:0] BCOUT,
    (* techmap_autopurge *) output reg CARRYCASCOUT,
    (* techmap_autopurge *) output reg [3:0] CARRYOUT,
    (* techmap_autopurge *) output reg MULTSIGNOUT,
    (* techmap_autopurge *) output OVERFLOW,
    (* techmap_autopurge *) output reg signed [47:0] P,
    (* techmap_autopurge *) output PATTERNBDETECT,
    (* techmap_autopurge *) output PATTERNDETECT,
    (* techmap_autopurge *) output [47:0] PCOUT,
    (* techmap_autopurge *) output UNDERFLOW,
    (* techmap_autopurge *) input signed [29:0] A,
    (* techmap_autopurge *) input [29:0] ACIN,
    (* techmap_autopurge *) input [3:0] ALUMODE,
    (* techmap_autopurge *) input signed [17:0] B,
    (* techmap_autopurge *) input [17:0] BCIN,
    (* techmap_autopurge *) input [47:0] C,
    (* techmap_autopurge *) input CARRYCASCIN,
    (* techmap_autopurge *) input CARRYIN,
    (* techmap_autopurge *) input [2:0] CARRYINSEL,
    (* techmap_autopurge *) input CEA1,
    (* techmap_autopurge *) input CEA2,
    (* techmap_autopurge *) input CEAD,
    (* techmap_autopurge *) input CEALUMODE,
    (* techmap_autopurge *) input CEB1,
    (* techmap_autopurge *) input CEB2,
    (* techmap_autopurge *) input CEC,
    (* techmap_autopurge *) input CECARRYIN,
    (* techmap_autopurge *) input CECTRL,
    (* techmap_autopurge *) input CED,
    (* techmap_autopurge *) input CEINMODE,
    (* techmap_autopurge *) input CEM,
    (* techmap_autopurge *) input CEP,
    (* techmap_autopurge *) input CLK,
    (* techmap_autopurge *) input [24:0] D,
    (* techmap_autopurge *) input [4:0] INMODE,
    (* techmap_autopurge *) input MULTSIGNIN,
    (* techmap_autopurge *) input [6:0] OPMODE,
    (* techmap_autopurge *) input [47:0] PCIN,
    (* techmap_autopurge *) input RSTA,
    (* techmap_autopurge *) input RSTALLCARRYIN,
    (* techmap_autopurge *) input RSTALUMODE,
    (* techmap_autopurge *) input RSTB,
    (* techmap_autopurge *) input RSTC,
    (* techmap_autopurge *) input RSTCTRL,
    (* techmap_autopurge *) input RSTD,
    (* techmap_autopurge *) input RSTINMODE,
    (* techmap_autopurge *) input RSTM,
    (* techmap_autopurge *) input RSTP
);
    parameter integer ACASCREG = 1;
    parameter integer ADREG = 1;
    parameter integer ALUMODEREG = 1;
    parameter integer AREG = 1;
    parameter AUTORESET_PATDET = "NO_RESET";
    parameter A_INPUT = "DIRECT";
    parameter integer BCASCREG = 1;
    parameter integer BREG = 1;
    parameter B_INPUT = "DIRECT";
    parameter integer CARRYINREG = 1;
    parameter integer CARRYINSELREG = 1;
    parameter integer CREG = 1;
    parameter integer DREG = 1;
    parameter integer INMODEREG = 1;
    parameter integer MREG = 1;
    parameter integer OPMODEREG = 1;
    parameter integer PREG = 1;
    parameter SEL_MASK = "MASK";
    parameter SEL_PATTERN = "PATTERN";
    parameter USE_DPORT = "FALSE";
    parameter USE_MULT = "MULTIPLY";
    parameter USE_PATTERN_DETECT = "NO_PATDET";
    parameter USE_SIMD = "ONE48";
    parameter [47:0] MASK = 48'h3FFFFFFFFFFF;
    parameter [47:0] PATTERN = 48'h000000000000;
    parameter [3:0] IS_ALUMODE_INVERTED = 4'b0;
    parameter [0:0] IS_CARRYIN_INVERTED = 1'b0;
    parameter [0:0] IS_CLK_INVERTED = 1'b0;
    parameter [4:0] IS_INMODE_INVERTED = 5'b0;
    parameter [6:0] IS_OPMODE_INVERTED = 7'b0;

    wire [47:0] $P, $PCOUT;

    DSP48E1 #(
        .ACASCREG(ACASCREG),
        .ADREG(ADREG),
        .ALUMODEREG(ALUMODEREG),
        .AREG(AREG),
        .AUTORESET_PATDET(AUTORESET_PATDET),
        .A_INPUT(A_INPUT),
        .BCASCREG(BCASCREG),
        .BREG(BREG),
        .B_INPUT(B_INPUT),
        .CARRYINREG(CARRYINREG),
        .CARRYINSELREG(CARRYINSELREG),
        .CREG(CREG),
        .DREG(DREG),
        .INMODEREG(INMODEREG),
        .MREG(MREG),
        .OPMODEREG(OPMODEREG),
        .PREG(PREG),
        .SEL_MASK(SEL_MASK),
        .SEL_PATTERN(SEL_PATTERN),
        .USE_DPORT(USE_DPORT),
        .USE_MULT(USE_MULT),
        .USE_PATTERN_DETECT(USE_PATTERN_DETECT),
        .USE_SIMD(USE_SIMD),
        .MASK(MASK),
        .PATTERN(PATTERN),
        .IS_ALUMODE_INVERTED(IS_ALUMODE_INVERTED),
        .IS_CARRYIN_INVERTED(IS_CARRYIN_INVERTED),
        .IS_CLK_INVERTED(IS_CLK_INVERTED),
        .IS_INMODE_INVERTED(IS_INMODE_INVERTED),
        .IS_OPMODE_INVERTED(IS_OPMODE_INVERTED)
    ) _TECHMAP_REPLACE_ (
        .ACOUT(ACOUT),
        .BCOUT(BCOUT),
        .CARRYCASCOUT(CARRYCASCOUT),
        .CARRYOUT(CARRYOUT),
        .MULTSIGNOUT(MULTSIGNOUT),
        .OVERFLOW(OVERFLOW),
        .P($P),
        .PATTERNBDETECT(PATTERNBDETECT),
        .PATTERNDETECT(PATTERNDETECT),
        .PCOUT($PCOUT),
        .UNDERFLOW(UNDERFLOW),
        .A(A),
        .ACIN(ACIN),
        .ALUMODE(ALUMODE),
        .B(B),
        .BCIN(BCIN),
        .C(C),
        .CARRYCASCIN(CARRYCASCIN),
        .CARRYIN(CARRYIN),
        .CARRYINSEL(CARRYINSEL),
        .CEA1(CEA1),
        .CEA2(CEA2),
        .CEAD(CEAD),
        .CEALUMODE(CEALUMODE),
        .CEB1(CEB1),
        .CEB2(CEB2),
        .CEC(CEC),
        .CECARRYIN(CECARRYIN),
        .CECTRL(CECTRL),
        .CED(CED),
        .CEINMODE(CEINMODE),
        .CEM(CEM),
        .CEP(CEP),
        .CLK(CLK),
        .D(D),
        .INMODE(INMODE),
        .MULTSIGNIN(MULTSIGNIN),
        .OPMODE(OPMODE),
        .PCIN(PCIN),
        .RSTA(RSTA),
        .RSTALLCARRYIN(RSTALLCARRYIN),
        .RSTALUMODE(RSTALUMODE),
        .RSTB(RSTB),
        .RSTC(RSTC),
        .RSTCTRL(RSTCTRL),
        .RSTD(RSTD),
        .RSTINMODE(RSTINMODE),
        .RSTM(RSTM),
        .RSTP(RSTP)
    );

    generate
<<<<<<< HEAD
    if (USE_MULT == "MULTIPLY" && USE_DPORT == "FALSE") begin
        // Disconnect the A-input if MREG is enabled, since
        //   combinatorial path is broken
        if (AREG == 0 && MREG == 0 && PREG == 0)
            assign iA = A, pA = 1'bx;
        else
            $__ABC9_REG #(.WIDTH(30)) rA (.I(A), .O(iA), .Q(pA));
        if (BREG == 0 && MREG == 0 && PREG == 0)
            assign iB = B, pB = 1'bx;
        else
            $__ABC9_REG #(.WIDTH(18)) rB (.I(B), .O(iB), .Q(pB));
        if (CREG == 0 && PREG == 0)
            assign iC = C, pC = 1'bx;
        else
            $__ABC9_REG #(.WIDTH(48)) rC (.I(C), .O(iC), .Q(pC));
        if (DREG == 0)
            assign iD = D;
        else if (techmap_guard)
        $error("Invalid DSP48E1 configuration: DREG enabled but USE_DPORT == \"FALSE\"");
        assign pD = 1'bx;
        if (ADREG == 1 && techmap_guard)
            $error("Invalid DSP48E1 configuration: ADREG enabled but USE_DPORT == \"FALSE\"");
        assign pAD = 1'bx;
    if (PREG == 0) begin
        if (MREG == 1)
        $__ABC9_REG rM (.Q(pM));
        else
        assign pM = 1'bx;
        assign pP = 1'bx;
    end else begin
            assign pM = 1'bx;
            $__ABC9_REG rP (.Q(pP));
        end

        if (MREG == 0 && PREG == 0)
            assign mP = oP, mPCOUT = oPCOUT;
        else
            assign mP = 1'bx, mPCOUT = 1'bx;
        $__ABC9_DSP48E1_MULT_P_MUX muxP (
            .Aq(pA), .Bq(pB), .Cq(pC), .Dq(pD), .ADq(pAD), .I(oP), .Mq(pM), .P(mP), .Pq(pP), .O(P)
        );
        $__ABC9_DSP48E1_MULT_PCOUT_MUX muxPCOUT (
            .Aq(pA), .Bq(pB), .Cq(pC), .Dq(pD), .ADq(pAD), .I(oPCOUT), .Mq(pM), .P(mPCOUT), .Pq(pP), .O(PCOUT)
        );

        `DSP48E1_INST($__ABC9_DSP48E1_MULT )
    end
    else if (USE_MULT == "MULTIPLY" && USE_DPORT == "TRUE") begin
        // Disconnect the A-input if MREG is enabled, since
        //   combinatorial path is broken
        if (AREG == 0 && ADREG == 0 && MREG == 0 && PREG == 0)
            assign iA = A, pA = 1'bx;
        else
            $__ABC9_REG #(.WIDTH(30)) rA (.I(A), .O(iA), .Q(pA));
        if (BREG == 0 && MREG == 0 && PREG == 0)
            assign iB = B, pB = 1'bx;
        else
            $__ABC9_REG #(.WIDTH(18)) rB (.I(B), .O(iB), .Q(pB));
        if (CREG == 0 && PREG == 0)
            assign iC = C, pC = 1'bx;
        else
            $__ABC9_REG #(.WIDTH(48)) rC (.I(C), .O(iC), .Q(pC));
        if (DREG == 0 && ADREG == 0)
            assign iD = D, pD = 1'bx;
        else
            $__ABC9_REG #(.WIDTH(25)) rD (.I(D), .O(iD), .Q(pD));
        if (PREG == 0) begin
            if (MREG == 1) begin
                assign pAD = 1'bx;
        $__ABC9_REG rM (.Q(pM));
            end else begin
                if (ADREG == 1)
                    $__ABC9_REG rAD (.Q(pAD));
                else
                    assign pAD = 1'bx;
        assign pM = 1'bx;
        end
        assign pP = 1'bx;
    end else begin
            assign pAD = 1'bx, pM = 1'bx;
            $__ABC9_REG rP (.Q(pP));
        end

        if (MREG == 0 && PREG == 0)
            assign mP = oP, mPCOUT = oPCOUT;
        else
            assign mP = 1'bx, mPCOUT = 1'bx;
        $__ABC9_DSP48E1_MULT_DPORT_P_MUX muxP (
            .Aq(pA), .Bq(pB), .Cq(pC), .Dq(pD), .ADq(pAD), .I(oP), .Mq(pM), .P(mP), .Pq(pP), .O(P)
        );
        $__ABC9_DSP48E1_MULT_DPORT_PCOUT_MUX muxPCOUT (
            .Aq(pA), .Bq(pB), .Cq(pC), .Dq(pD), .ADq(pAD), .I(oPCOUT), .Mq(pM), .P(mPCOUT), .Pq(pP), .O(PCOUT)
        );

        `DSP48E1_INST($__ABC9_DSP48E1_MULT_DPORT )
    end
    else if (USE_MULT == "NONE" && USE_DPORT == "FALSE") begin
        // Disconnect the A-input if MREG is enabled, since
        //   combinatorial path is broken
        if (AREG == 0 && PREG == 0)
            assign iA = A, pA = 1'bx;
        else
            $__ABC9_REG #(.WIDTH(30)) rA (.I(A), .O(iA), .Q(pA));
        if (BREG == 0 && PREG == 0)
            assign iB = B, pB = 1'bx;
        else
            $__ABC9_REG #(.WIDTH(18)) rB (.I(B), .O(iB), .Q(pB));
        if (CREG == 0 && PREG == 0)
            assign iC = C, pC = 1'bx;
        else
            $__ABC9_REG #(.WIDTH(48)) rC (.I(C), .O(iC), .Q(pC));
        if (DREG == 1 && techmap_guard)
            $error("Invalid DSP48E1 configuration: DREG enabled but USE_DPORT == \"FALSE\"");
        assign pD = 1'bx;
        if (ADREG == 1 && techmap_guard)
            $error("Invalid DSP48E1 configuration: ADREG enabled but USE_DPORT == \"FALSE\"");
        assign pAD = 1'bx;
        if (MREG == 1 && techmap_guard)
            $error("Invalid DSP48E1 configuration: MREG enabled but USE_MULT == \"NONE\"");
        assign pM = 1'bx;
        if (PREG == 1)
            $__ABC9_REG rP (.Q(pP));
        else
            assign pP = 1'bx;

        if (MREG == 0 && PREG == 0)
            assign mP = oP, mPCOUT = oPCOUT;
        else
            assign mP = 1'bx, mPCOUT = 1'bx;
        $__ABC9_DSP48E1_P_MUX muxP (
            .Aq(pA), .Bq(pB), .Cq(pC), .Dq(pD), .ADq(pAD), .I(oP), .Mq(pM), .P(mP), .Pq(pP), .O(P)
        );
        $__ABC9_DSP48E1_PCOUT_MUX muxPCOUT (
            .Aq(pA), .Bq(pB), .Cq(pC), .Dq(pD), .ADq(pAD), .I(oPCOUT), .Mq(pM), .P(mPCOUT), .Pq(pP), .O(PCOUT)
        );

        `DSP48E1_INST($__ABC9_DSP48E1 )
    end
    else
        $error("Invalid DSP48E1 configuration");
=======
        wire [29:0] $A;
        wire [17:0] $B;
        wire [47:0] $C;
        wire [24:0] $D;

        if (PREG == 0) begin
            if (MREG == 0 && AREG == 0) assign $A = A;
            else assign $A = 30'bx;
            if (MREG == 0 && BREG == 0) assign $B = B;
            else  assign $B = 18'bx;
            if (MREG == 0 && DREG == 0) assign $D = D;
            else assign $D = 25'bx;

            if (CREG == 0) assign $C = C;
            else assign $C = 48'bx;
        end
        else begin
            assign $A = 30'bx, $B = 18'bx, $C = 48'bx, $D = 25'bx;
        end

        if (USE_MULT == "MULTIPLY" && USE_DPORT == "FALSE")
            $__ABC9_DSP48E1_MULT dsp_comb(.$A($A), .$B($B), .$C($C), .$D($D), .$P($P), .$PCIN(PCIN), .$PCOUT($PCOUT), .P(P), .PCOUT(PCOUT));
        else if (USE_MULT == "MULTIPLY" && USE_DPORT == "TRUE")
            $__ABC9_DSP48E1_MULT_DPORT dsp_comb(.$A($A), .$B($B), .$C($C), .$D($D), .$P($P), .$PCIN(PCIN), .$PCOUT($PCOUT), .P(P), .PCOUT(PCOUT));
        else if (USE_MULT == "NONE" && USE_DPORT == "FALSE")
            $__ABC9_DSP48E1 dsp_comb(.$A($A), .$B($B), .$C($C), .$D($D), .$P($P), .$PCIN(PCIN), .$PCOUT($PCOUT), .P(P), .PCOUT(PCOUT));
        else
            $error("Invalid DSP48E1 configuration");
>>>>>>> 66698cb6
    endgenerate
endmodule<|MERGE_RESOLUTION|>--- conflicted
+++ resolved
@@ -726,148 +726,6 @@
     );
 
     generate
-<<<<<<< HEAD
-    if (USE_MULT == "MULTIPLY" && USE_DPORT == "FALSE") begin
-        // Disconnect the A-input if MREG is enabled, since
-        //   combinatorial path is broken
-        if (AREG == 0 && MREG == 0 && PREG == 0)
-            assign iA = A, pA = 1'bx;
-        else
-            $__ABC9_REG #(.WIDTH(30)) rA (.I(A), .O(iA), .Q(pA));
-        if (BREG == 0 && MREG == 0 && PREG == 0)
-            assign iB = B, pB = 1'bx;
-        else
-            $__ABC9_REG #(.WIDTH(18)) rB (.I(B), .O(iB), .Q(pB));
-        if (CREG == 0 && PREG == 0)
-            assign iC = C, pC = 1'bx;
-        else
-            $__ABC9_REG #(.WIDTH(48)) rC (.I(C), .O(iC), .Q(pC));
-        if (DREG == 0)
-            assign iD = D;
-        else if (techmap_guard)
-        $error("Invalid DSP48E1 configuration: DREG enabled but USE_DPORT == \"FALSE\"");
-        assign pD = 1'bx;
-        if (ADREG == 1 && techmap_guard)
-            $error("Invalid DSP48E1 configuration: ADREG enabled but USE_DPORT == \"FALSE\"");
-        assign pAD = 1'bx;
-    if (PREG == 0) begin
-        if (MREG == 1)
-        $__ABC9_REG rM (.Q(pM));
-        else
-        assign pM = 1'bx;
-        assign pP = 1'bx;
-    end else begin
-            assign pM = 1'bx;
-            $__ABC9_REG rP (.Q(pP));
-        end
-
-        if (MREG == 0 && PREG == 0)
-            assign mP = oP, mPCOUT = oPCOUT;
-        else
-            assign mP = 1'bx, mPCOUT = 1'bx;
-        $__ABC9_DSP48E1_MULT_P_MUX muxP (
-            .Aq(pA), .Bq(pB), .Cq(pC), .Dq(pD), .ADq(pAD), .I(oP), .Mq(pM), .P(mP), .Pq(pP), .O(P)
-        );
-        $__ABC9_DSP48E1_MULT_PCOUT_MUX muxPCOUT (
-            .Aq(pA), .Bq(pB), .Cq(pC), .Dq(pD), .ADq(pAD), .I(oPCOUT), .Mq(pM), .P(mPCOUT), .Pq(pP), .O(PCOUT)
-        );
-
-        `DSP48E1_INST($__ABC9_DSP48E1_MULT )
-    end
-    else if (USE_MULT == "MULTIPLY" && USE_DPORT == "TRUE") begin
-        // Disconnect the A-input if MREG is enabled, since
-        //   combinatorial path is broken
-        if (AREG == 0 && ADREG == 0 && MREG == 0 && PREG == 0)
-            assign iA = A, pA = 1'bx;
-        else
-            $__ABC9_REG #(.WIDTH(30)) rA (.I(A), .O(iA), .Q(pA));
-        if (BREG == 0 && MREG == 0 && PREG == 0)
-            assign iB = B, pB = 1'bx;
-        else
-            $__ABC9_REG #(.WIDTH(18)) rB (.I(B), .O(iB), .Q(pB));
-        if (CREG == 0 && PREG == 0)
-            assign iC = C, pC = 1'bx;
-        else
-            $__ABC9_REG #(.WIDTH(48)) rC (.I(C), .O(iC), .Q(pC));
-        if (DREG == 0 && ADREG == 0)
-            assign iD = D, pD = 1'bx;
-        else
-            $__ABC9_REG #(.WIDTH(25)) rD (.I(D), .O(iD), .Q(pD));
-        if (PREG == 0) begin
-            if (MREG == 1) begin
-                assign pAD = 1'bx;
-        $__ABC9_REG rM (.Q(pM));
-            end else begin
-                if (ADREG == 1)
-                    $__ABC9_REG rAD (.Q(pAD));
-                else
-                    assign pAD = 1'bx;
-        assign pM = 1'bx;
-        end
-        assign pP = 1'bx;
-    end else begin
-            assign pAD = 1'bx, pM = 1'bx;
-            $__ABC9_REG rP (.Q(pP));
-        end
-
-        if (MREG == 0 && PREG == 0)
-            assign mP = oP, mPCOUT = oPCOUT;
-        else
-            assign mP = 1'bx, mPCOUT = 1'bx;
-        $__ABC9_DSP48E1_MULT_DPORT_P_MUX muxP (
-            .Aq(pA), .Bq(pB), .Cq(pC), .Dq(pD), .ADq(pAD), .I(oP), .Mq(pM), .P(mP), .Pq(pP), .O(P)
-        );
-        $__ABC9_DSP48E1_MULT_DPORT_PCOUT_MUX muxPCOUT (
-            .Aq(pA), .Bq(pB), .Cq(pC), .Dq(pD), .ADq(pAD), .I(oPCOUT), .Mq(pM), .P(mPCOUT), .Pq(pP), .O(PCOUT)
-        );
-
-        `DSP48E1_INST($__ABC9_DSP48E1_MULT_DPORT )
-    end
-    else if (USE_MULT == "NONE" && USE_DPORT == "FALSE") begin
-        // Disconnect the A-input if MREG is enabled, since
-        //   combinatorial path is broken
-        if (AREG == 0 && PREG == 0)
-            assign iA = A, pA = 1'bx;
-        else
-            $__ABC9_REG #(.WIDTH(30)) rA (.I(A), .O(iA), .Q(pA));
-        if (BREG == 0 && PREG == 0)
-            assign iB = B, pB = 1'bx;
-        else
-            $__ABC9_REG #(.WIDTH(18)) rB (.I(B), .O(iB), .Q(pB));
-        if (CREG == 0 && PREG == 0)
-            assign iC = C, pC = 1'bx;
-        else
-            $__ABC9_REG #(.WIDTH(48)) rC (.I(C), .O(iC), .Q(pC));
-        if (DREG == 1 && techmap_guard)
-            $error("Invalid DSP48E1 configuration: DREG enabled but USE_DPORT == \"FALSE\"");
-        assign pD = 1'bx;
-        if (ADREG == 1 && techmap_guard)
-            $error("Invalid DSP48E1 configuration: ADREG enabled but USE_DPORT == \"FALSE\"");
-        assign pAD = 1'bx;
-        if (MREG == 1 && techmap_guard)
-            $error("Invalid DSP48E1 configuration: MREG enabled but USE_MULT == \"NONE\"");
-        assign pM = 1'bx;
-        if (PREG == 1)
-            $__ABC9_REG rP (.Q(pP));
-        else
-            assign pP = 1'bx;
-
-        if (MREG == 0 && PREG == 0)
-            assign mP = oP, mPCOUT = oPCOUT;
-        else
-            assign mP = 1'bx, mPCOUT = 1'bx;
-        $__ABC9_DSP48E1_P_MUX muxP (
-            .Aq(pA), .Bq(pB), .Cq(pC), .Dq(pD), .ADq(pAD), .I(oP), .Mq(pM), .P(mP), .Pq(pP), .O(P)
-        );
-        $__ABC9_DSP48E1_PCOUT_MUX muxPCOUT (
-            .Aq(pA), .Bq(pB), .Cq(pC), .Dq(pD), .ADq(pAD), .I(oPCOUT), .Mq(pM), .P(mPCOUT), .Pq(pP), .O(PCOUT)
-        );
-
-        `DSP48E1_INST($__ABC9_DSP48E1 )
-    end
-    else
-        $error("Invalid DSP48E1 configuration");
-=======
         wire [29:0] $A;
         wire [17:0] $B;
         wire [47:0] $C;
@@ -896,6 +754,5 @@
             $__ABC9_DSP48E1 dsp_comb(.$A($A), .$B($B), .$C($C), .$D($D), .$P($P), .$PCIN(PCIN), .$PCOUT($PCOUT), .P(P), .PCOUT(PCOUT));
         else
             $error("Invalid DSP48E1 configuration");
->>>>>>> 66698cb6
     endgenerate
 endmodule