/*
 *  yosys -- Yosys Open SYnthesis Suite
 *
 *  Copyright (C) 2012  Clifford Wolf <clifford@clifford.at>
 *
 *  Permission to use, copy, modify, and/or distribute this software for any
 *  purpose with or without fee is hereby granted, provided that the above
 *  copyright notice and this permission notice appear in all copies.
 *
 *  THE SOFTWARE IS PROVIDED "AS IS" AND THE AUTHOR DISCLAIMS ALL WARRANTIES
 *  WITH REGARD TO THIS SOFTWARE INCLUDING ALL IMPLIED WARRANTIES OF
 *  MERCHANTABILITY AND FITNESS. IN NO EVENT SHALL THE AUTHOR BE LIABLE FOR
 *  ANY SPECIAL, DIRECT, INDIRECT, OR CONSEQUENTIAL DAMAGES OR ANY DAMAGES
 *  WHATSOEVER RESULTING FROM LOSS OF USE, DATA OR PROFITS, WHETHER IN AN
 *  ACTION OF CONTRACT, NEGLIGENCE OR OTHER TORTIOUS ACTION, ARISING OUT OF
 *  OR IN CONNECTION WITH THE USE OR PERFORMANCE OF THIS SOFTWARE.
 *
 */

#include "kernel/register.h"
#include "kernel/celltypes.h"
#include "kernel/rtlil.h"
#include "kernel/log.h"

USING_YOSYS_NAMESPACE
PRIVATE_NAMESPACE_BEGIN

struct SynthXilinxPass : public ScriptPass
{
	SynthXilinxPass() : ScriptPass("synth_xilinx", "synthesis for Xilinx FPGAs") { }

	void help() YS_OVERRIDE
	{
		//   |---v---|---v---|---v---|---v---|---v---|---v---|---v---|---v---|---v---|---v---|
		log("\n");
		log("    synth_xilinx [options]\n");
		log("\n");
		log("This command runs synthesis for Xilinx FPGAs. This command does not operate on\n");
		log("partly selected designs. At the moment this command creates netlists that are\n");
		log("compatible with 7-Series Xilinx devices.\n");
		log("\n");
		log("    -top <module>\n");
		log("        use the specified module as top module\n");
		log("\n");
		log("    -arch {xcup|xcu|xc7|xc6s}\n");
		log("        run synthesis for the specified Xilinx architecture\n");
		log("        default: xc7\n");
		log("\n");
		log("    -edif <file>\n");
		log("        write the design to the specified edif file. writing of an output file\n");
		log("        is omitted if this parameter is not specified.\n");
		log("\n");
		log("    -blif <file>\n");
		log("        write the design to the specified BLIF file. writing of an output file\n");
		log("        is omitted if this parameter is not specified.\n");
		log("\n");
		log("    -vpr\n");
		log("        generate an output netlist (and BLIF file) suitable for VPR\n");
		log("        (this feature is experimental and incomplete)\n");
		log("\n");
		log("    -nocarry\n");
		log("        disable inference of carry chains\n");
		log("\n");
		log("    -nobram\n");
		log("        disable inference of block rams\n");
		log("\n");
		log("    -nodram\n");
		log("        disable inference of distributed rams\n");
		log("\n");
		log("    -nosrl\n");
		log("        disable inference of shift registers\n");
		log("\n");
		log("    -nomux\n");
		log("        disable inference of wide multiplexers\n");
		log("\n");
		log("    -run <from_label>:<to_label>\n");
		log("        only run the commands between the labels (see below). an empty\n");
		log("        from label is synonymous to 'begin', and empty to label is\n");
		log("        synonymous to the end of the command list.\n");
		log("\n");
		log("    -flatten\n");
		log("        flatten design before synthesis\n");
		log("\n");
		log("    -retime\n");
		log("        run 'abc' with -dff option\n");
		log("\n");
		log("    -abc9\n");
		log("        use abc9 instead of abc\n");
		log("\n");
		log("\n");
		log("The following commands are executed by this synthesis command:\n");
		help_script();
		log("\n");
	}

	std::string top_opt, edif_file, blif_file, abc, arch;
	bool flatten, retime, vpr, nocarry, nobram, nodram, nosrl, nomux;

	void clear_flags() YS_OVERRIDE
	{
		top_opt = "-auto-top";
		edif_file.clear();
		blif_file.clear();
		abc = "abc";
		flatten = false;
		retime = false;
		vpr = false;
		nocarry = false;
		nobram = false;
		nodram = false;
		nosrl = false;
		nomux = false;
		arch = "xc7";
	}

	void execute(std::vector<std::string> args, RTLIL::Design *design) YS_OVERRIDE
	{
		std::string run_from, run_to;
		clear_flags();

		size_t argidx;
		for (argidx = 1; argidx < args.size(); argidx++)
		{
			if (args[argidx] == "-top" && argidx+1 < args.size()) {
				top_opt = "-top " + args[++argidx];
				continue;
			}
			if (args[argidx] == "-arch" && argidx+1 < args.size()) {
				arch = args[++argidx];
				continue;
			}
			if (args[argidx] == "-edif" && argidx+1 < args.size()) {
				edif_file = args[++argidx];
				continue;
			}
			if (args[argidx] == "-blif" && argidx+1 < args.size()) {
				blif_file = args[++argidx];
				continue;
			}
			if (args[argidx] == "-run" && argidx+1 < args.size()) {
				size_t pos = args[argidx+1].find(':');
				if (pos == std::string::npos)
					break;
				run_from = args[++argidx].substr(0, pos);
				run_to = args[argidx].substr(pos+1);
				continue;
			}
			if (args[argidx] == "-flatten") {
				flatten = true;
				continue;
			}
			if (args[argidx] == "-retime") {
				retime = true;
				continue;
			}
			if (args[argidx] == "-vpr") {
				vpr = true;
				continue;
			}
			if (args[argidx] == "-nocarry") {
				nocarry = true;
				continue;
			}
			if (args[argidx] == "-nobram") {
				nobram = true;
				continue;
			}
			if (args[argidx] == "-nodram") {
				nodram = true;
				continue;
			}
			if (args[argidx] == "-nosrl") {
				nosrl = true;
				continue;
			}
			if (args[argidx] == "-nomux") {
				nomux = true;
				continue;
			}
			if (args[argidx] == "-abc9") {
				abc = "abc9";
				continue;
			}
			break;
		}
		extra_args(args, argidx, design);

		if (arch != "xcup" && arch != "xcu" && arch != "xc7" && arch != "xc6s")
			log_cmd_error("Invalid Xilinx -arch setting: %s\n", arch.c_str());

		if (!design->full_selection())
			log_cmd_error("This command only operates on fully selected designs!\n");

		log_header(design, "Executing SYNTH_XILINX pass.\n");
		log_push();

		run_script(design, run_from, run_to);

		log_pop();
	}

	void script() YS_OVERRIDE
	{
		if (check_label("begin")) {
			if (vpr)
				run("read_verilog -lib -D_ABC -D_EXPLICIT_CARRY +/xilinx/cells_sim.v");
			else
				run("read_verilog -lib -D_ABC +/xilinx/cells_sim.v");

			run("read_verilog -lib +/xilinx/cells_xtra.v");

			if (!nobram || help_mode)
				run("read_verilog -lib +/xilinx/brams_bb.v", "(skip if '-nobram')");

			run(stringf("hierarchy -check %s", top_opt.c_str()));
		}

		if (check_label("flatten", "(with '-flatten' only)")) {
			if (flatten || help_mode) {
				run("proc");
				run("flatten");
			}
		}

		if (check_label("coarse")) {
			run("synth -run coarse");

			// shregmap -tech xilinx can cope with $shiftx and $mux
			//   cells for identifying variable-length shift registers,
			//   so attempt to convert $pmux-es to the former
			// Also: wide multiplexer inference benefits from this too
			if ((!nosrl && !nomux) || help_mode)
				run("pmux2shiftx", "(skip if '-nosrl' and '-nomux')");

			// Run a number of peephole optimisations, including one
			//   that optimises $mul cells driving $shiftx's B input
			//   and that aids wide mux analysis
			run("peepopt");
		}

		if (check_label("bram", "(skip if '-nobram')")) {
			if (!nobram || help_mode) {
				run("memory_bram -rules +/xilinx/brams.txt");
				run("techmap -map +/xilinx/brams_map.v");
			}
		}

		if (check_label("dram", "(skip if '-nodram')")) {
			if (!nodram || help_mode) {
				run("memory_bram -rules +/xilinx/drams.txt");
				run("techmap -map +/xilinx/drams_map.v");
			}
		}

		if (check_label("fine")) {
			run("opt -fast -full");
			run("memory_map");
			run("dffsr2dff");
			run("dff2dffe");
			run("opt -full");

<<<<<<< HEAD
			if (vpr && !nocarry && !help_mode)
				run("techmap -map +/xilinx/arith_map.v -D _EXPLICIT_CARRY");
			else if (abc == "abc9" && !nocarry && !help_mode)
				run("techmap -map +/xilinx/arith_map.v -D _CLB_CARRY", "(skip if '-nocarry')");
			else if (!nocarry || help_mode)
				run("techmap -map +/xilinx/arith_map.v", "(skip if '-nocarry')");

=======
>>>>>>> 1217e47e
			if (!nosrl || help_mode) {
				// shregmap operates on bit-level flops, not word-level,
				//   so break those down here
				run("simplemap t:$dff t:$dffe", "(skip if '-nosrl')");
				// shregmap with '-tech xilinx' infers variable length shift regs
				run("shregmap -tech xilinx -minlen 3", "(skip if '-nosrl')");
			}

<<<<<<< HEAD
			if (!nomux || help_mode)
				run("techmap -map +/xilinx/cells_map.v");

			run("techmap");
=======
			if (!vpr || help_mode)
				run("techmap -map +/techmap.v -map +/xilinx/arith_map.v");
			else
				run("techmap -map +/techmap.v +/xilinx/arith_map.v -D _EXPLICIT_CARRY");

>>>>>>> 1217e47e
			run("opt -fast");
		}

		if (check_label("map_cells")) {
			run("techmap -map +/techmap.v -map +/xilinx/cells_map.v -map +/xilinx/ff_map.v ");
			run("dffinit -ff FDRE Q INIT -ff FDCE Q INIT -ff FDPE Q INIT -ff FDSE Q INIT "
					"-ff FDRE_1 Q INIT -ff FDCE_1 Q INIT -ff FDPE_1 Q INIT -ff FDSE_1 Q INIT");
			run("clean");
		}

		if (check_label("map_luts")) {
			if (abc == "abc9")
				run(abc + " -lut +/xilinx/abc.lut -box +/xilinx/abc.box" + string(retime ? " -dff" : ""));
			else if (help_mode)
				run(abc + " -luts 2:2,3,6:5,10,20 [-dff]");
			else
				run(abc + " -luts 2:2,3,6:5,10,20" + string(retime ? " -dff" : ""));
			run("clean");

			// This shregmap call infers fixed length shift registers after abc
			//   has performed any necessary retiming
			if (!nosrl || help_mode)
				run("shregmap -minlen 3 -init -params -enpol any_or_none", "(skip if '-nosrl')");
			run("techmap -map +/xilinx/lut_map.v -map +/xilinx/cells_map.v");
			run("clean");
		}

		if (check_label("check")) {
			run("hierarchy -check");
			run("stat -tech xilinx");
			run("check -noinit");
		}

		if (check_label("edif")) {
			if (!edif_file.empty() || help_mode)
				run(stringf("write_edif -pvector bra %s", edif_file.c_str()));
		}

		if (check_label("blif")) {
			if (!blif_file.empty() || help_mode)
				run(stringf("write_blif %s", edif_file.c_str()));
		}
	}
} SynthXilinxPass;

PRIVATE_NAMESPACE_END<|MERGE_RESOLUTION|>--- conflicted
+++ resolved
@@ -259,7 +259,6 @@
 			run("dff2dffe");
 			run("opt -full");
 
-<<<<<<< HEAD
 			if (vpr && !nocarry && !help_mode)
 				run("techmap -map +/xilinx/arith_map.v -D _EXPLICIT_CARRY");
 			else if (abc == "abc9" && !nocarry && !help_mode)
@@ -267,8 +266,6 @@
 			else if (!nocarry || help_mode)
 				run("techmap -map +/xilinx/arith_map.v", "(skip if '-nocarry')");
 
-=======
->>>>>>> 1217e47e
 			if (!nosrl || help_mode) {
 				// shregmap operates on bit-level flops, not word-level,
 				//   so break those down here
@@ -277,18 +274,14 @@
 				run("shregmap -tech xilinx -minlen 3", "(skip if '-nosrl')");
 			}
 
-<<<<<<< HEAD
 			if (!nomux || help_mode)
 				run("techmap -map +/xilinx/cells_map.v");
 
-			run("techmap");
-=======
 			if (!vpr || help_mode)
 				run("techmap -map +/techmap.v -map +/xilinx/arith_map.v");
 			else
 				run("techmap -map +/techmap.v +/xilinx/arith_map.v -D _EXPLICIT_CARRY");
 
->>>>>>> 1217e47e
 			run("opt -fast");
 		}
 
