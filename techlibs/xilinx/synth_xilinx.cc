/*
 *  yosys -- Yosys Open SYnthesis Suite
 *
 *  Copyright (C) 2012  Clifford Wolf <clifford@clifford.at>
 *            (C) 2019  Eddie Hung    <eddie@fpgeh.com>
 *
 *  Permission to use, copy, modify, and/or distribute this software for any
 *  purpose with or without fee is hereby granted, provided that the above
 *  copyright notice and this permission notice appear in all copies.
 *
 *  THE SOFTWARE IS PROVIDED "AS IS" AND THE AUTHOR DISCLAIMS ALL WARRANTIES
 *  WITH REGARD TO THIS SOFTWARE INCLUDING ALL IMPLIED WARRANTIES OF
 *  MERCHANTABILITY AND FITNESS. IN NO EVENT SHALL THE AUTHOR BE LIABLE FOR
 *  ANY SPECIAL, DIRECT, INDIRECT, OR CONSEQUENTIAL DAMAGES OR ANY DAMAGES
 *  WHATSOEVER RESULTING FROM LOSS OF USE, DATA OR PROFITS, WHETHER IN AN
 *  ACTION OF CONTRACT, NEGLIGENCE OR OTHER TORTIOUS ACTION, ARISING OUT OF
 *  OR IN CONNECTION WITH THE USE OR PERFORMANCE OF THIS SOFTWARE.
 *
 */

#include "kernel/register.h"
#include "kernel/celltypes.h"
#include "kernel/rtlil.h"
#include "kernel/log.h"

USING_YOSYS_NAMESPACE
PRIVATE_NAMESPACE_BEGIN

#define XC7_WIRE_DELAY 300 // Number with which ABC will map a 6-input gate
                           // to one LUT6 (instead of a LUT5 + LUT2)

struct SynthXilinxPass : public ScriptPass
{
	SynthXilinxPass() : ScriptPass("synth_xilinx", "synthesis for Xilinx FPGAs") { }

	void help() YS_OVERRIDE
	{
		//   |---v---|---v---|---v---|---v---|---v---|---v---|---v---|---v---|---v---|---v---|
		log("\n");
		log("    synth_xilinx [options]\n");
		log("\n");
		log("This command runs synthesis for Xilinx FPGAs. This command does not operate on\n");
		log("partly selected designs. At the moment this command creates netlists that are\n");
		log("compatible with 7-Series Xilinx devices.\n");
		log("\n");
		log("    -top <module>\n");
		log("        use the specified module as top module\n");
		log("\n");
		log("    -family {xcup|xcu|xc7|xc6s}\n");
		log("        run synthesis for the specified Xilinx architecture\n");
		log("        generate the synthesis netlist for the specified family.\n");
		log("        default: xc7\n");
		log("\n");
		log("    -edif <file>\n");
		log("        write the design to the specified edif file. writing of an output file\n");
		log("        is omitted if this parameter is not specified.\n");
		log("\n");
		log("    -blif <file>\n");
		log("        write the design to the specified BLIF file. writing of an output file\n");
		log("        is omitted if this parameter is not specified.\n");
		log("\n");
		log("    -vpr\n");
		log("        generate an output netlist (and BLIF file) suitable for VPR\n");
		log("        (this feature is experimental and incomplete)\n");
		log("\n");
		log("    -ise\n");
		log("        generate an output netlist suitable for ISE (enables -iopad)\n");
		log("\n");
		log("    -nobram\n");
		log("        do not use block RAM cells in output netlist\n");
		log("\n");
		log("    -nolutram\n");
		log("        do not use distributed RAM cells in output netlist\n");
		log("\n");
		log("    -nosrl\n");
		log("        do not use distributed SRL cells in output netlist\n");
		log("\n");
		log("    -nocarry\n");
		log("        do not use XORCY/MUXCY/CARRY4 cells in output netlist\n");
		log("\n");
		log("    -nowidelut\n");
		log("        do not use MUXF[78] resources to implement LUTs larger than LUT6s\n");
		log("\n");
		log("    -iopad\n");
		log("        enable I/O buffer insertion (selected automatically by -ise)\n");
		log("\n");
		log("    -noiopad\n");
		log("        disable I/O buffer insertion (only useful with -ise)\n");
		log("\n");
		log("    -noclkbuf\n");
		log("        disable automatic clock buffer insertion\n");
		log("\n");
		log("    -widemux <int>\n");
		log("        enable inference of hard multiplexer resources (MUXF[78]) for muxes at or\n");
		log("        above this number of inputs (minimum value 2, recommended value >= 5).\n");
		log("        default: 0 (no inference)\n");
		log("\n");
		log("    -run <from_label>:<to_label>\n");
		log("        only run the commands between the labels (see below). an empty\n");
		log("        from label is synonymous to 'begin', and empty to label is\n");
		log("        synonymous to the end of the command list.\n");
		log("\n");
		log("    -flatten\n");
		log("        flatten design before synthesis\n");
		log("\n");
		log("    -retime\n");
		log("        run 'abc' with -dff option\n");
		log("\n");
		log("    -abc9\n");
		log("        use new ABC9 flow (EXPERIMENTAL)\n");
		log("\n");
		log("\n");
		log("The following commands are executed by this synthesis command:\n");
		help_script();
		log("\n");
	}

	std::string top_opt, edif_file, blif_file, family;
<<<<<<< HEAD
	bool flatten, retime, vpr, ise, iopad, noiopad, noclkbuf, nobram, nolutram, nosrl, nocarry, nowidelut, abc9;
=======
	bool flatten, retime, vpr, nobram, nolutram, nosrl, nocarry, nowidelut, abc9;
	bool flatten_before_abc;
>>>>>>> bd3773a1
	int widemux;

	void clear_flags() YS_OVERRIDE
	{
		top_opt = "-auto-top";
		edif_file.clear();
		blif_file.clear();
		family = "xc7";
		flatten = false;
		retime = false;
		vpr = false;
		ise = false;
		iopad = false;
		noiopad = false;
		noclkbuf = false;
		nocarry = false;
		nobram = false;
		nolutram = false;
		nosrl = false;
		nocarry = false;
		nowidelut = false;
		abc9 = false;
		flatten_before_abc = false;
		widemux = 0;
	}

	void execute(std::vector<std::string> args, RTLIL::Design *design) YS_OVERRIDE
	{
		std::string run_from, run_to;
		clear_flags();

		size_t argidx;
		for (argidx = 1; argidx < args.size(); argidx++)
		{
			if (args[argidx] == "-top" && argidx+1 < args.size()) {
				top_opt = "-top " + args[++argidx];
				continue;
			}
			if ((args[argidx] == "-family" || args[argidx] == "-arch") && argidx+1 < args.size()) {
				family = args[++argidx];
				continue;
			}
			if (args[argidx] == "-edif" && argidx+1 < args.size()) {
				edif_file = args[++argidx];
				continue;
			}
			if (args[argidx] == "-blif" && argidx+1 < args.size()) {
				blif_file = args[++argidx];
				continue;
			}
			if (args[argidx] == "-run" && argidx+1 < args.size()) {
				size_t pos = args[argidx+1].find(':');
				if (pos == std::string::npos)
					break;
				run_from = args[++argidx].substr(0, pos);
				run_to = args[argidx].substr(pos+1);
				continue;
			}
			if (args[argidx] == "-flatten") {
				flatten = true;
				continue;
			}
			if (args[argidx] == "-flatten_before_abc") {
				flatten_before_abc = true;
				continue;
			}
			if (args[argidx] == "-retime") {
				retime = true;
				continue;
			}
			if (args[argidx] == "-nocarry") {
				nocarry = true;
				continue;
			}
			if (args[argidx] == "-nowidelut") {
				nowidelut = true;
				continue;
			}
			if (args[argidx] == "-vpr") {
				vpr = true;
				continue;
			}
			if (args[argidx] == "-ise") {
				ise = true;
				continue;
			}
			if (args[argidx] == "-iopad") {
				iopad = true;
				continue;
			}
			if (args[argidx] == "-noiopad") {
				noiopad = true;
				continue;
			}
			if (args[argidx] == "-noclkbuf") {
				noclkbuf = true;
				continue;
			}
			if (args[argidx] == "-nocarry") {
				nocarry = true;
				continue;
			}
			if (args[argidx] == "-nobram") {
				nobram = true;
				continue;
			}
			if (args[argidx] == "-nolutram" || /*deprecated alias*/ args[argidx] == "-nodram") {
				nolutram = true;
				continue;
			}
			if (args[argidx] == "-nosrl") {
				nosrl = true;
				continue;
			}
			if (args[argidx] == "-widemux" && argidx+1 < args.size()) {
				widemux = atoi(args[++argidx].c_str());
				continue;
			}
			if (args[argidx] == "-abc9") {
				abc9 = true;
				continue;
			}
			break;
		}
		extra_args(args, argidx, design);

		if (family != "xcup" && family != "xcu" && family != "xc7" && family != "xc6s")
			log_cmd_error("Invalid Xilinx -family setting: '%s'.\n", family.c_str());

		if (widemux != 0 && widemux < 2)
			log_cmd_error("-widemux value must be 0 or >= 2.\n");

		if (!design->full_selection())
			log_cmd_error("This command only operates on fully selected designs!\n");

		if (abc9 && retime)
			log_cmd_error("-retime option not currently compatible with -abc9!\n");

		log_header(design, "Executing SYNTH_XILINX pass.\n");
		log_push();

		run_script(design, run_from, run_to);

		log_pop();
	}

	void script() YS_OVERRIDE
	{
		if (check_label("begin")) {
			if (vpr)
				run("read_verilog -lib -icells -D _ABC -D_EXPLICIT_CARRY +/xilinx/cells_sim.v");
			else
				run("read_verilog -lib -icells -D _ABC +/xilinx/cells_sim.v");

			run("read_verilog -lib +/xilinx/cells_xtra.v");

			if (help_mode) {
				run("read_verilog -lib +/xilinx/{family}_brams_bb.v");
			} else if (family == "xc6s") {
				run("read_verilog -lib +/xilinx/xc6s_brams_bb.v");
			} else if (family == "xc7") {
				run("read_verilog -lib +/xilinx/xc7_brams_bb.v");
			}

			run(stringf("hierarchy -check %s", top_opt.c_str()));
		}

		if (check_label("coarse")) {
			run("proc");
			if (help_mode || flatten)
				run("flatten", "(if -flatten)");
			run("opt_expr");
			run("opt_clean");
			run("check");
			run("opt");
			if (help_mode)
				run("wreduce [-keepdc]", "(option for '-widemux')");
			else
				run("wreduce" + std::string(widemux > 0 ? " -keepdc" : ""));
			run("peepopt");
			run("opt_clean");

			if (widemux > 0 || help_mode)
				run("muxpack", "    ('-widemux' only)");

			// shregmap -tech xilinx can cope with $shiftx and $mux
			//   cells for identifying variable-length shift registers,
			//   so attempt to convert $pmux-es to the former
			// Also: wide multiplexer inference benefits from this too
			if (!(nosrl && widemux == 0) || help_mode) {
				run("pmux2shiftx", "(skip if '-nosrl' and '-widemux=0')");
				run("clean", "      (skip if '-nosrl' and '-widemux=0')");
			}

			run("techmap -map +/cmp2lut.v -D LUT_WIDTH=6");
			run("alumacc");
			run("share");
			run("opt");
			run("fsm");
			run("opt -fast");
			run("memory -nomap");
			run("opt_clean");
		}

		if (check_label("map_bram", "(skip if '-nobram')")) {
			if (help_mode) {
				run("memory_bram -rules +/xilinx/{family}_brams.txt");
				run("techmap -map +/xilinx/{family}_brams_map.v");
			} else if (!nobram) {
				if (family == "xc6s") {
					run("memory_bram -rules +/xilinx/xc6s_brams.txt");
					run("techmap -map +/xilinx/xc6s_brams_map.v");
				} else if (family == "xc7") {
					run("memory_bram -rules +/xilinx/xc7_brams.txt");
					run("techmap -map +/xilinx/xc7_brams_map.v");
				} else {
					log_warning("Block RAM inference not yet supported for family %s.\n", family.c_str());
				}
			}
		}

		if (check_label("map_lutram", "(skip if '-nolutram')")) {
			if (!nolutram || help_mode) {
				run("memory_bram -rules +/xilinx/lutrams.txt");
				run("techmap -map +/xilinx/lutrams_map.v");
			}
		}

		if (check_label("map_ffram")) {
			if (widemux > 0)
				run("opt -fast -mux_bool -undriven -fine"); // Necessary to omit -mux_undef otherwise muxcover
									    // performs less efficiently
			else
				run("opt -fast -full");
			run("memory_map");
		}

		if (check_label("fine")) {
			run("dffsr2dff");
			run("dff2dffe");
			if (help_mode) {
				run("simplemap t:$mux", "         ('-widemux' only)");
				run("muxcover <internal options>, ('-widemux' only)");
			}
			else if (widemux > 0) {
				run("simplemap t:$mux");
				constexpr int cost_mux2 = 100;
				std::string muxcover_args = stringf(" -nodecode -mux2=%d", cost_mux2);
				switch (widemux) {
					case  2: muxcover_args += stringf(" -mux4=%d -mux8=%d -mux16=%d", cost_mux2+1, cost_mux2+2, cost_mux2+3); break;
					case  3:
					case  4: muxcover_args += stringf(" -mux4=%d -mux8=%d -mux16=%d", cost_mux2*(widemux-1)-2, cost_mux2*(widemux-1)-1, cost_mux2*(widemux-1)); break;
					case  5:
					case  6:
					case  7:
					case  8: muxcover_args += stringf(" -mux8=%d -mux16=%d", cost_mux2*(widemux-1)-1, cost_mux2*(widemux-1)); break;
					case  9:
					case 10:
					case 11:
					case 12:
					case 13:
					case 14:
					case 15:
					default: muxcover_args += stringf(" -mux16=%d", cost_mux2*(widemux-1)-1); break;
				}
				run("muxcover " + muxcover_args);
			}
			run("opt -full");

			if (!nosrl || help_mode) {
				// shregmap operates on bit-level flops, not word-level,
				//   so break those down here
				run("simplemap t:$dff t:$dffe", "       (skip if '-nosrl')");
				// shregmap with '-tech xilinx' infers variable length shift regs
				run("shregmap -tech xilinx -minlen 3", "(skip if '-nosrl')");
			}

			std::string techmap_args = " -map +/techmap.v";
			if (help_mode)
				techmap_args += " [-map +/xilinx/mux_map.v]";
			else if (widemux > 0)
				techmap_args += stringf(" -D MIN_MUX_INPUTS=%d -map +/xilinx/mux_map.v", widemux);
			if (help_mode)
				techmap_args += " [-map +/xilinx/arith_map.v]";
			else if (!nocarry) {
				techmap_args += " -map +/xilinx/arith_map.v";
				if (vpr)
					techmap_args += " -D _EXPLICIT_CARRY";
				else if (abc9)
					techmap_args += " -D _CLB_CARRY";
			}
			run("techmap " + techmap_args);
			run("opt -fast");
		}

		if (check_label("map_cells")) {
			std::string techmap_args = "-map +/techmap.v -D _ABC -map +/xilinx/cells_map.v";
			if (widemux > 0)
				techmap_args += stringf(" -D MIN_MUX_INPUTS=%d", widemux);
			run("techmap " + techmap_args);
			run("clean");
		}

		if (check_label("map_luts")) {
			run("opt_expr -mux_undef");
			if (flatten_before_abc)
				run("flatten");
			if (help_mode)
				run("abc -luts 2:2,3,6:5[,10,20] [-dff]", "(option for 'nowidelut', option for '-retime')");
			else if (abc9) {
				if (family != "xc7")
					log_warning("'synth_xilinx -abc9' currently supports '-family xc7' only.\n");
				if (nowidelut)
					run("abc9 -lut +/xilinx/abc_xc7_nowide.lut -box +/xilinx/abc_xc7.box -W " + std::to_string(XC7_WIRE_DELAY));
				else
					run("abc9 -lut +/xilinx/abc_xc7.lut -box +/xilinx/abc_xc7.box -W " + std::to_string(XC7_WIRE_DELAY));
			}
			else {
				if (nowidelut)
					run("abc -luts 2:2,3,6:5" + string(retime ? " -dff" : ""));
				else
					run("abc -luts 2:2,3,6:5,10,20" + string(retime ? " -dff" : ""));
			}
			run("clean");

			// This shregmap call infers fixed length shift registers after abc
			//   has performed any necessary retiming
			if (!nosrl || help_mode)
				run("shregmap -minlen 3 -init -params -enpol any_or_none", "(skip if '-nosrl')");
			run("techmap -map +/xilinx/lut_map.v -map +/xilinx/ff_map.v -map +/xilinx/cells_map.v");
			run("dffinit -ff FDRE Q INIT -ff FDCE Q INIT -ff FDPE Q INIT -ff FDSE Q INIT "
					"-ff FDRE_1 Q INIT -ff FDCE_1 Q INIT -ff FDPE_1 Q INIT -ff FDSE_1 Q INIT");
			run("clean");
		}

		if (check_label("finalize")) {
			bool do_iopad = iopad || (ise && !noiopad);
			if (help_mode || !noclkbuf) {
				if (help_mode || do_iopad)
					run("clkbufmap -buf BUFG O:I -inpad IBUFG O:I", "(skip if '-noclkbuf', '-inpad' passed if '-iopad' or '-ise' and not '-noiopad')");
				else
					run("clkbufmap -buf BUFG O:I");
			}
			if (do_iopad)
				run("iopadmap -bits -outpad OBUF I:O -inpad IBUF O:I A:top", "(only if '-iopad' or '-ise' and not '-noiopad')");
		}

		if (check_label("check")) {
			run("hierarchy -check");
			run("stat -tech xilinx");
			run("check -noinit");
		}

		if (check_label("edif")) {
			if (!edif_file.empty() || help_mode)
				run(stringf("write_edif -pvector bra %s", edif_file.c_str()));
		}

		if (check_label("blif")) {
			if (!blif_file.empty() || help_mode)
				run(stringf("write_blif %s", edif_file.c_str()));
		}
	}
} SynthXilinxPass;

PRIVATE_NAMESPACE_END<|MERGE_RESOLUTION|>--- conflicted
+++ resolved
@@ -116,12 +116,8 @@
 	}
 
 	std::string top_opt, edif_file, blif_file, family;
-<<<<<<< HEAD
 	bool flatten, retime, vpr, ise, iopad, noiopad, noclkbuf, nobram, nolutram, nosrl, nocarry, nowidelut, abc9;
-=======
-	bool flatten, retime, vpr, nobram, nolutram, nosrl, nocarry, nowidelut, abc9;
 	bool flatten_before_abc;
->>>>>>> bd3773a1
 	int widemux;
 
 	void clear_flags() YS_OVERRIDE
